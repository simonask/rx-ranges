--- conflicted
+++ resolved
@@ -397,12 +397,7 @@
     float last = 0.f;
     auto groups = input | in_groups_of(4);
 
-<<<<<<< HEAD
-    // For some reason, MSVC does not correctly find begin()/end() via ADL in range-based for loops
-    // for this particular case. It's a bit of a mystery, since this works for all the other range
-    // types, and there doesn't seem to be any difference in how the in_groups_of() adapter works.
-    for (auto it = begin(groups); it != end(groups); ++it) {
-        auto group = *it;
+    for (auto&& group : groups) {
         CHECK(!group.at_end());
         size_t len = group | count();
         if (len == 4) {
@@ -414,15 +409,6 @@
             group.next();
             std::get<3>(sums) += group.get();
             group.next();
-=======
-    for (const auto& group : groups) {
-        CHECK(group.size() != 0);
-        if (group.size() == 4) {
-            std::get<0>(sums) += group[0];
-            std::get<1>(sums) += group[1];
-            std::get<2>(sums) += group[2];
-            std::get<3>(sums) += group[3];
->>>>>>> 3084f7c7
         } else {
             do {
                 last = group.get();
