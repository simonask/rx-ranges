#include <rx/ranges.hpp>

#include <algorithm>
#include <string>
#include <unordered_map>


#include <doctest/doctest.h>


using namespace rx;
using namespace std::literals::string_literals;

template <class T>
std::string to_string(T val) {
    return std::to_string(val);
}

// TEST_CASE("ranges operator| is general") {
//     // This is not necessarily something we actually want, but it is very convenient when
//     defining
//     // custom combinators.
//     std::string s = 123 | [](int x) { return to_string(x); };
//     CHECK(s == "123");
// }

TEST_CASE("range take advance_by overflow") {
    auto bounds = seq() | take(10);
    advance_by(bounds, 11);
    CHECK(bounds.i == bounds.n);

    auto arithmetic = seq() | take(10);
    advance_by(arithmetic, std::numeric_limits<size_t>::max());
    CHECK(arithmetic.i == arithmetic.n);
}

TEST_CASE("range transform") {
    auto input = std::vector{{1, 2, 3, 4}};
    auto strings = input | transform(&to_string<int>) | to_vector();
    auto expected = std::vector{{"1"s, "2"s, "3"s, "4"s}};
    CHECK(strings == expected);
}

TEST_CASE("range transform reentrant") {
    auto input = std::vector{{1, 2, 3, 4}};
    auto strings = input | transform(&to_string<int>);
    auto a = strings | to_vector();
    auto b = strings | to_vector();
    CHECK(a == b);
}

TEST_CASE("range filter") {
    auto input = std::list{{1, 2, 3, 4}};
    auto odd = input | filter([](int x) { return x % 2 == 1; }) | to_list();
    for (auto x : odd) {
        CHECK(x % 2 == 1);
    }
}

TEST_CASE("range filter reentrant") {
    auto input = std::list{{1, 2, 3, 4}};
    auto odd = input | filter([](int x) { return x % 2 == 1; });
    auto a = odd | to_vector();
    auto b = odd | to_vector();
    CHECK(a == b);
}

TEST_CASE("range filter idempotent") {
    auto input = std::vector{{1, 2, 3, 4}};
    int idempotent_guard{0};
    auto odd = input | transform([&idempotent_guard] (int i) { ++idempotent_guard; return i; }) | filter([](int x) { return x % 2 == 1; });
    auto a = odd | to_vector();
    CHECK(a == std::vector{{1,3}});
    CHECK(idempotent_guard == 4);
}

TEST_CASE("range first") {
    auto input = std::vector{{"Hello"s, "World"s, "Morty"s}};
    auto contains_y = [](std::string_view sv) { return sv.find('y') != std::string::npos; };
    RX_OPTIONAL morty = input | filter(contains_y) | first();
    CHECK(morty);
    CHECK(*morty == "Morty");
}

TEST_CASE("range first reentrant") {
    auto input = std::vector{{"Hello"s, "World"s, "Morty"s}};
    auto contains_y = [](std::string_view sv) { return sv.find('y') != std::string::npos; };
    auto range = input | filter(contains_y);
    auto a = range | first();
    auto b = range | first();
    CHECK(a == b);
}

TEST_CASE("range first_n") {
    auto input = std::vector{{1, 2, 3, 4, 5}};
    auto first_3 = input | first_n(3) | to_vector();
    CHECK(first_3.size() == 3);
    CHECK(first_3 == std::vector{{1, 2, 3}});
}

TEST_CASE("range first_n reentrant") {
    auto input = std::vector{{1, 2, 3, 4, 5}};
    auto first_3 = input | first_n(3);
    auto a = first_3 | to_vector();
    auto b = first_3 | to_vector();
    CHECK(a == b);
}

TEST_CASE("range skip_n") {
    auto input = seq() | skip_n(1000) | first_n(10) | to_vector();
    auto expected = seq(1000) | first_n(10) | to_vector();
    CHECK(input == expected);
}

TEST_CASE("ranges zip") {
    auto input1 = seq() | first_n(5);
    auto input2 = input1 | transform(&to_string<int>);
    auto input3 = seq(10); // inifinite range!
    auto zipped = zip(input1, input2, input3) | to_vector();
    CHECK(zipped.size() == 5);
    auto expected = std::vector{
        std::make_tuple(0, "0"s, 10),
        std::make_tuple(1, "1"s, 11),
        std::make_tuple(2, "2"s, 12),
        std::make_tuple(3, "3"s, 13),
        std::make_tuple(4, "4"s, 14),
    };
    CHECK(zipped == expected);
}

TEST_CASE("ranges zip two same") {
    auto add = [](auto lr) {
        auto [l, r] = lr;
        return l + r;
    };
    auto value = zip(seq(0), seq(1)) | first_n(5) | transform(add) | max();
    CHECK(value == 9);

    auto advancing = zip(seq(0), seq(1)) | transform(add);
    advance_by(advancing, 4);
    CHECK(advancing.get() == 9);
}

TEST_CASE("ranges zip advance_by") {
    auto input = zip(seq(), seq(1));
    advance_by(input, 10);
    CHECK(input.get() == std::tuple{10, 11});

    auto finite = zip(seq(), seq() | take(5));
    size_t advanced = advance_by(finite, 6);
    CHECK(advanced == 5);
}

TEST_CASE("ranges zip reentrant") {
    auto input1 = seq() | first_n(5);
    auto input2 = input1 | transform(&to_string<int>);
    auto input3 = seq(10); // inifinite range!
    auto zipped = zip(input1, input2, input3);
    auto a = zipped | to_vector();
    auto b = zipped | to_vector();
    CHECK(a == b);
}

TEST_CASE("ranges to_map") {
    auto input1 = seq();
    auto input2 = input1 | transform(&to_string<int>) | first_n(5);
    auto result = zip(input1, input2) | to_map();
    CHECK(result.size() == 5);
    auto expected = std::map<int, std::string>{{
        std::make_pair(0, "0"s),
        std::make_pair(1, "1"s),
        std::make_pair(2, "2"s),
        std::make_pair(3, "3"s),
        std::make_pair(4, "4"s),
    }};
    CHECK(result == expected);
}

TEST_CASE("ranges to_set") {
    auto input = std::vector{{0, 0, 1, 1}};
    auto result = as_input_range(input) | to_set();
    CHECK(result.size());
    auto expected = std::set{{0, 1}};
    CHECK(result == expected);
}

TEST_CASE("ranges append to arbitrary container") {
    std::unordered_map<double, std::string> result;
    auto keys = seq();
    auto values = keys | transform(&to_string<int>);
    zip(keys, values) | first_n(5) | append(result);
    auto expected = std::unordered_map<double, std::string>{{std::make_pair(0.0, "0"s),
                                                             std::make_pair(1.0, "1"s),
                                                             std::make_pair(2.0, "2"s),
                                                             std::make_pair(3.0, "3"s),
                                                             std::make_pair(4.0, "4"s)}};
    CHECK(result == expected);
}

TEST_CASE("range append to rvalue container") {
    auto lower = seq<char>('a') | take(26) | append(""s);
    CHECK(lower == "abcdefghijklmnopqrstuvwxyz"s);

    auto digits = seq() | take(10) | append(std::list(0,0));
    CHECK(digits == std::list{{0,1,2,3,4,5,6,7,8,9}});
}

TEST_CASE("ranges generate") {
    int x = 0;
    auto input = generate([&] { return x++; });
    auto result = input | first_n(5) | to_vector();
    auto expected = seq() | first_n(5) | to_vector();
    CHECK(result == expected);
}

TEST_CASE("ranges generate reentrant") {
    struct callable {
        int x = 0;
        int operator()() noexcept {
            return x++;
        }
    };
    // Check that the generator function is copied when sinking into a range.
    auto input = generate(callable{}) | first_n(5);
    auto a = input | to_vector();
    auto b = input | to_vector();
    CHECK(a == b);
}

TEST_CASE("ranges until") {
    auto input = seq() | until([](int x) { return x == 5; });
    auto result = input | to_vector();
    auto expected = seq() | first_n(5) | to_vector();
    CHECK(result == expected);
}

TEST_CASE("ranges any_of") {
    auto input = seq() | first_n(5);
    auto a = input | any_of([](int x) { return x > 3; });
    CHECK(a);
    auto b = input | any_of([](int x) { return x == 5; });
    CHECK(!b);
}

TEST_CASE("ranges all_of") {
    auto input = seq() | first_n(5);
    auto a = input | all_of([](int x) { return x < 5; });
    CHECK(a);
    auto b = input | all_of([](int x) { return x < 4; });
    CHECK(!b);
}

TEST_CASE("ranges none_of") {
    auto input = seq() | first_n(5);
    auto a = input | none_of([](int x) { return x > 4; });
    CHECK(a);
    auto b = input | none_of([](int x) { return x == 4; });
    CHECK(!b);
}

TEST_CASE("ranges avoid copy") {
    auto input = std::vector{{1, 2, 3, 4}};
    auto odd = input | filter([](int x) { return x % 2 == 1; });
    // modify the input to check that filtered range is not actually operating on a copy of the
    // vector. Note: filter() skips non-matching elements initially, which is a bit awkward.
    input[2] = 0;
    CHECK((odd | count()) == 1);
}

TEST_CASE("ranges count reentrant") {
    auto input = seq() | first_n(10);
    auto a = input | count();
    CHECK(a == 10);
    auto b = input | count();
    CHECK(b == 10);
}

TEST_CASE("ranges fill") {
    std::string a;
    fill_n(5, 'a') | append(a);
    CHECK(a == "aaaaa");

    std::string b;
    fill('b') | first_n(5) | append(b);
    CHECK(b == "bbbbb");

    int v = 7;
    CHECK((fill(v) | take(5) | sum()) == 7*5);
    CHECK(v == 7);
    CHECK((fill_n(5, v) | sum()) == 7*5);
    CHECK(v == 7);
}

TEST_CASE("ranges sum") {
    auto s = fill_n(5, 1) | sum();
    CHECK(s == 5);

    auto d = fill_n(5, 1.0) | sum();
    CHECK(d == 5.0);
}

TEST_CASE("ranges max") {
    auto s = seq() | first_n(5) | max();
    CHECK(*s == 4);
}

TEST_CASE("ranges min") {
    auto s = seq() | first_n(5) | min();
    CHECK(*s == 0);
}

TEST_CASE("ranges infinity propagates") {
    auto s =
        seq() | skip_n(1) | filter([](auto) { return true; }) | transform([](auto) { return 0; });
    CHECK(!decltype(s)::is_finite);
}

TEST_CASE("ranges enumerate with indices") {
    auto input = std::vector{{"a"s, "b"s, "c"s}};
    for (auto pair : zip(input, seq())) {
        if (std::get<0>(pair) == "a") {
            CHECK(std::get<1>(pair) == 0);
        } else if (std::get<0>(pair) == "b") {
            CHECK(std::get<1>(pair) == 1);
        } else if (std::get<0>(pair) == "c") {
            CHECK(std::get<1>(pair) == 2);
        } else {
            CHECK(false);
        }
    }

    auto a = zip(seq<size_t>(), input) | to_vector();
    auto b = enumerate(input) | to_vector();
    CHECK(a == b);
}

TEST_CASE("ranges sort") {
    // Check that we can use std algorithms directly.
    auto sorted = std::vector{{3, 2, 1}} | sort() | to_vector();
    CHECK(std::is_sorted(begin(sorted), end(sorted)));

    auto odd = [](auto x) { return x % 2 == 1; };

    // Chaining
    auto filtered_sorted = std::vector{{3, 2, 1}} | filter(odd) | sort() | to_vector();
    CHECK(std::is_sorted(begin(filtered_sorted), end(filtered_sorted)));
}

TEST_CASE("ranges reverse") {
    auto input = std::vector{{2, 3, 6, 1, 7, 8, 3, 4}};
    auto result = input | sort() | reverse() | to_vector();
    auto expected = std::vector{{8, 7, 6, 4, 3, 3, 2, 1}};
    CHECK(result == expected);
}

TEST_CASE("ranges in_groups_of_exactly, dynamic size") {
    auto input = seq<float>() | take(1001) | to_vector();

    size_t num_groups = input | in_groups_of_exactly(4) | count();
    CHECK(num_groups == 250);

    // In optimized builds, compilers should be able to auto-vectorize this.
    std::array<float, 4> sums = {0.f, 0.f, 0.f, 0.f};
    for (auto group : input | in_groups_of_exactly(4)) {
        std::get<0>(sums) += group.get();
        group.next();
        std::get<1>(sums) += group.get();
        group.next();
        std::get<2>(sums) += group.get();
        group.next();
        std::get<3>(sums) += group.get();
        group.next();
    }

    std::array<float, 4> expected_sums = {0.f, 0.f, 0.f, 0.f};
    for (auto [i, x] : enumerate(input)) {
        if (i != 1000)
            expected_sums[i % 4] += x;
    }

    CHECK(sums == expected_sums);
}

TEST_CASE("ranges in_groups_of_exactly advance_by") {
    auto input = seq() | in_groups_of_exactly(4);
    size_t advanced = advance_by(input, 3);  // already at the first group
    auto group = input.get();
    CHECK(group.get() == 16);
    CHECK(advanced == 3);

    auto finite = seq() | take(11) | in_groups_of_exactly(4);
    advanced = advance_by(finite, 2);
    CHECK(finite.at_end());
    CHECK(advanced == 1);
}

TEST_CASE("ranges in_groups_of") {
    const auto input = seq<float>() | take(1001) | to_vector();

    size_t num_groups_even = seq() | take(12) | in_groups_of(4) | count();
    CHECK(num_groups_even == 3);

    size_t num_groups = input | in_groups_of(4) | count();
    CHECK(num_groups == 251);

    std::array<float, 4> sums = {0.f, 0.f, 0.f, 0.f};
    float last = 0.f;
    auto groups = input | in_groups_of(4);

    for (auto&& group : groups) {
        CHECK(!group.at_end());
        size_t len = group | count();
        if (len == 4) {
            std::get<0>(sums) += group.get();
            group.next();
            std::get<1>(sums) += group.get();
            group.next();
            std::get<2>(sums) += group.get();
            group.next();
            std::get<3>(sums) += group.get();
            group.next();
        } else {
            do {
                last = group.get();
                group.next();
            } while (!group.at_end());
        }
    }

    std::array<float, 4> expected_sums = {0.f, 0.f, 0.f, 0.f};
    float expected_last = 0.f;
    for (auto [i, x] : enumerate(input)) {
        if (i < 1000) {
            expected_sums[i % 4] += x;
        } else {
            expected_last = x;
        }
    }

    CHECK(sums == expected_sums);
    CHECK(last == expected_last);
}

TEST_CASE("ranges in_groups_of advance_by") {
    auto input = seq() | in_groups_of(4);
    advance_by(input, 3);  // already at the first group
    auto group = input.get();
    CHECK(group.get() == 16);

    auto finite = seq() | take(11) | in_groups_of(4);
    size_t advanced = advance_by(finite, 2);
    CHECK(advanced == 2);
    advanced = advance_by(finite, 1);
    CHECK(advanced == 0);
    CHECK(finite.at_end());
}

TEST_CASE("ranges group_adjacent_by") {
    const auto input = seq() | take(10);

    auto pred = [](int x) { return x / 3; };

    auto groups = input | group_adjacent_by(pred);
    auto tmp = groups | to_vector();
    size_t num_groups = groups | count();
    CHECK(num_groups == 4);

    int previous = std::numeric_limits<int>::max();
    for (const auto& group : groups) {
        for (auto x : group) {
            CHECK(pred(x) == pred(group.get()));
            CHECK(pred(x) != previous);
        }
        previous = pred(group.get());
    }

    auto group_vectors = groups | transform(to_vector()) | to_vector();
    CHECK(group_vectors.size() == 4);
    CHECK(group_vectors[0] == std::vector{{0, 1, 2}});
    CHECK(group_vectors[1] == std::vector{{3, 4, 5}});
    CHECK(group_vectors[2] == std::vector{{6, 7, 8}});
    CHECK(group_vectors[3] == std::vector(1, 9)); // note: initializer lists are broken
}

TEST_CASE("ranges non-default-constructible") {
    struct Foo {
        const int x;
        constexpr explicit Foo(int x) : x(x) {}
        bool operator<(const Foo& other) const noexcept {
            return x < other.x;
        }
    };
    static_assert(!std::is_default_constructible_v<Foo>);

    auto generate_foos = seq() | transform([](int x) { return Foo{x}; });

    auto vec = generate_foos | filter([](const Foo& foo) { return bool(foo.x % 2); })
               | transform([](const Foo& foo) { return Foo{foo.x + 1}; }) | take(10) | to_vector();
    static_cast<void>(vec);

    std::vector<Foo> vec2;
    generate_foos | take(10) | append(vec2);
}

TEST_CASE("ranges first after sort") {
    auto result = std::vector{{4, 3, 2, 1}} | sort() | first();
    CHECK(result == 1);
}

TEST_CASE("ranges non-default-constructible, non-copyable predicate") {
    // A compare predicate that is not default-constructible or copyable.
    struct Compare : std::less<void> {
        constexpr explicit Compare(int) {}
        constexpr Compare(Compare&&) {}
        constexpr Compare& operator=(Compare&&) { return *this; }
        constexpr Compare(const Compare&) = delete;
        constexpr Compare& operator=(const Compare&) = delete;
    };
    static_assert(!std::is_default_constructible_v<Compare>);

    auto in = seq() | take(10);
    auto vec = in | sort<Compare>(0) | to_vector();
    CHECK(vec == (in | to_vector()));

    CHECK((in | sort<Compare>(0) | max<Compare>(0)) == 9);
    CHECK((in | sort<Compare>(0) | min<Compare>(0)) == 0);

    // Compile-time check that iterators don't introduce default-constructibility as a requirement.
    // Note: Explicit call to as_input_range() is required here because range-based for loops do not
    //       perfectly-forward to `begin()/end()` (and it would usually be wrong if they did).
    for (auto x : as_input_range(in | sort<Compare>(0))) {
        static_cast<void>(x);
    }
}

TEST_CASE("ranges empty_range") {
    CHECK((empty_range() | count()) == 0);
    CHECK((empty_range("test"s) | to_vector()) == std::vector<std::string>());
}

TEST_CASE("ranges chain") {
    // 0 arguments
    static_assert(std::is_same_v<decltype(chain()), decltype(empty_range())>);

    // 1 argument
    static_assert(std::is_same_v<decltype(chain(seq())), decltype(seq())>);

    // 2 arguments
    auto homogenous_actual = chain("hello"s, "world"s) | append(""s);
    auto homogenous_expected = "helloworld"s;
    CHECK(homogenous_actual == homogenous_expected);

    // 3 arguments
    auto heterogeneous_actual = chain(seq() | take(4), "test"s, seq()) | take(10) | to_vector();
    auto heterogeneous_expected = std::vector<int>{{0,1,2,3,'t','e','s','t',0,1}};
    CHECK(heterogeneous_actual == heterogeneous_expected);

    // Ensure ranges inbetween can be empty.
    homogenous_actual = chain(""s, "hello"s, "world"s) | append(""s);
    CHECK(homogenous_actual == homogenous_expected);

    homogenous_actual = chain("hello"s, ""s, "world"s) | append(""s);
    CHECK(homogenous_actual == homogenous_expected);

    homogenous_actual = chain("hello"s, "world"s, ""s) | append(""s);
    CHECK(homogenous_actual == homogenous_expected);
}

TEST_CASE("ranges chain advance_by") {
    auto input = chain(seq() | take(3), seq(10) | take(3), seq(20) | take(3));
    auto result1 = input | to_vector();
    CHECK(result1 == std::vector{{0, 1, 2, 10, 11, 12, 20, 21, 22}});
    advance_by(input, 4);
    auto result2 = input | to_vector();
    CHECK(result2 == std::vector{{11, 12, 20, 21, 22}});
    advance_by(input, 3);
    auto result3 = input | to_vector();
    CHECK(result3 == std::vector{{21, 22}});
    advance_by(input, 3); // advance beyond end
    CHECK(input.at_end());
}

TEST_CASE("ranges cycle") {
    auto nothing = seq() | take(0) | cycle() | take(10) | to_vector();
    CHECK(nothing == std::vector(0, 0));

    auto zeroes = seq() | take(1) | cycle() | take(10) | to_vector();
    CHECK(zeroes == std::vector(10, 0));

    auto zero_one_two = seq() | take(3) | cycle() | take(10) | to_vector();
    CHECK(zero_one_two == std::vector{{0, 1, 2, 0, 1, 2, 0, 1, 2, 0}});
}

TEST_CASE("ranges cycle advance_by") {
    auto input = seq() | take(5) | cycle();
    advance_by(input, 5); // advancing to the end should wrap around
    CHECK(input.get() == 0);
    advance_by(input, 6); // overflow
    CHECK(input.get() == 1);
}

TEST_CASE("ranges padded") {
    auto actual = seq() | take(3) | padded(-1) | take(5) | to_vector();
    auto expected = std::vector{{0,1,2,-1,-1}};
    CHECK(actual == expected);
}

TEST_CASE("ranges padded advance_by") {
    auto actual = seq() | take(3) | padded(-1);
    CHECK(actual.get() == 0);
    advance_by(actual, 2);
    CHECK(actual.get() == 2);
    advance_by(actual, 1);
    CHECK(actual.get() == -1);
}

TEST_CASE("ranges zip_longest") {
    auto input1 = seq() | first_n(5);
    auto input2 = input1 | transform(&to_string<int>);
    auto input3 = seq(10) | first_n(7);
    auto zipped = zip_longest(input1, input2, input3) | to_vector();
    CHECK(zipped.size() == 7);
    auto expected = std::vector{
        std::make_tuple(RX_OPTIONAL(0), RX_OPTIONAL("0"s), RX_OPTIONAL(10)),
        std::make_tuple(RX_OPTIONAL(1), RX_OPTIONAL("1"s), RX_OPTIONAL(11)),
        std::make_tuple(RX_OPTIONAL(2), RX_OPTIONAL("2"s), RX_OPTIONAL(12)),
        std::make_tuple(RX_OPTIONAL(3), RX_OPTIONAL("3"s), RX_OPTIONAL(13)),
        std::make_tuple(RX_OPTIONAL(4), RX_OPTIONAL("4"s), RX_OPTIONAL(14)),
        std::make_tuple(RX_OPTIONAL<int>(), RX_OPTIONAL<std::string>(), RX_OPTIONAL(15)),
        std::make_tuple(RX_OPTIONAL<int>(), RX_OPTIONAL<std::string>(), RX_OPTIONAL(16)),
    };
    CHECK(zipped == expected);
}

<<<<<<< HEAD
namespace {

// NOTE: When modifying this, make sure to modify README.md as well!
struct convert_to_string {
    template <class Input>
    struct Range {
        using output_type = std::string;
        static constexpr bool is_finite = rx::is_finite_v<Input>;
        static constexpr bool is_idempotent = rx::is_idempotent_v<Input>;

        Input input;
        constexpr explicit Range(Input input) : input(std::move(input)) {}

        [[nodiscard]] output_type get() const noexcept {
            return std::to_string(input.get());
        }

        constexpr void next() noexcept {
            input.next();
        }

        [[nodiscard]] constexpr bool at_end() const noexcept {
            return input.at_end();
        }

        [[nodiscard]] constexpr size_t size_hint() const noexcept {
            return input.size_hint();
        }

        constexpr void advance_by(size_t n) const noexcept {
            using rx::advance_by; // Enable ADL.
            advance_by(input, n);
        }
    };

    template <class Input>
    [[nodiscard]] constexpr auto operator()(Input&& input) const {
        using Inner = decltype(rx::as_input_range(std::forward<Input>(input)));
        return Range<Inner>(rx::as_input_range(std::forward<Input>(input)));
    }
};
std::vector<std::string> convert_ints_to_sorted_strings(std::vector<int> input) {
    return input | convert_to_string() | rx::sort() | rx::to_vector();
}
struct normalize {
    template <class Input>
    struct Range {
        using output_type = rx::get_output_type_of_t<Input>;
        Input input;
        constexpr explicit Range(Input input) : input(std::move(input)) {}
        template <class Out>
        constexpr void sink(Out& out) && noexcept {
            rx::sink(std::move(input), out);
            auto square = [](auto x) { return x * x; };
            auto length = std::sqrt(out | transform(square) | sum());
            for (auto& x : out) {
                x /= length;
            }
        }
    };

    template <class Input>
    [[nodiscard]] constexpr auto operator()(Input&& input) const {
        // Note: Here we are not using `as_input_range()`, because that would allocate
        // temporary storage for each sink in a chain.
        using Inner = rx::remove_cvref_t<Input>;
        return Range<Inner>(std::forward<Input>(input));
    }
};

// Using our new sink in practice:
std::vector<double> normalize_vector(std::vector<double> input) {
    return input | normalize() | to_vector();
}
} // anonymous namespace

TEST_CASE("ranges doc examples test") {
    auto strings = convert_ints_to_sorted_strings(std::vector{{3, 1, 2, 3, 4}});
    CHECK(strings == std::vector{{"1"s, "2"s, "3"s, "3"s, "4"s}});

    // length is 9 — this happens to produce exact floating point results.
    auto normalized = normalize_vector(std::vector{{4.0, 8.0, 1.0}});
    CHECK(normalized == std::vector{{4.0 / 9, 8.0 / 9, 1.0 / 9}});
=======
TEST_CASE("ranges zip_longest advance_by") {
    auto input1 = seq() | first_n(5);
    auto input2 = input1 | transform(&to_string<int>);
    auto input3 = seq(10) | first_n(7);
    auto zipped = zip_longest(input1, input2, input3);
    advance_by(zipped, 4);
    auto expected1 = std::make_tuple(RX_OPTIONAL(4), RX_OPTIONAL("4"s), RX_OPTIONAL(14));
    CHECK(zipped.get() == expected1);
    advance_by(zipped, 2);
    auto expected2 = std::make_tuple(RX_OPTIONAL<int>(), RX_OPTIONAL<std::string>(), RX_OPTIONAL(16));
    CHECK(zipped.get() == expected2);
    size_t advanced = advance_by(zipped, 2);
    CHECK(zipped.at_end());
    CHECK(advanced == 1);
}

TEST_CASE("ranges tee") {
    auto container1 = std::vector(0, 0);
    auto container2 = std::vector(0, 0);
    seq() | tee(container1) | take(10) | append(container2);
    CHECK(container1 == container2);

    container1.clear();
    auto value = seq() | tee(container1) | take(10) | sum();
    CHECK(container1 == container2);
    CHECK(value == 9 * 10 / 2);
}

TEST_CASE("ranges ad-hoc lambdas") {
    auto f = [](auto&& range) {
        return range | filter([](auto x) { return x % 2 == 1; }) | take(5);
    };

    auto result = seq() | f | to_vector();
    CHECK(result == std::vector{{1, 3, 5, 7, 9}});
}

TEST_CASE("ranges flatten") {
    auto l0 = seq(11) | take(3);
    auto l1 = fill_n(3, l0);
    auto l2 = fill_n(3, l1);
    auto l3 = fill_n(3, l2);

    auto flatten0 = l3 | flatten<0>();
    auto flatten1 = l3 | flatten();
    auto flatten2 = l3 | flatten<2>();
    auto flatten3 = l3 | flatten<3>();

    CHECK((flatten0 | count()) == 3);
    CHECK((flatten1 | count()) == 3*3);
    CHECK((flatten2 | count()) == 3*3*3);
    CHECK((flatten3 | count()) == 3*3*3*3);

    CHECK((flatten3 | sum()) == 3*3*3 * (11+12+13));
}

TEST_CASE("ranges null_sink") {
    int a = 0;
    int b = 0;
    generate([&]{ return ++a; }) | take(5) | transform([&](auto v) { CHECK(v == ++b); return v; }) | append(null_sink());
    CHECK(a == 5);
    CHECK(b == 5);
>>>>>>> c057d5e2
}

/*
TEST_CASE("ranges append to non-container [no compile]") {
    double not_a_container = 0;
    seq() | first_n(10) | append(not_a_container);
}

TEST_CASE("ranges infinite to vector [no compile]") {
    auto s = seq() | to_vector();
}
TEST_CASE("ranges sort infinite [no compile]") {
    auto s = seq() | sort() | to_vector();
}
*/<|MERGE_RESOLUTION|>--- conflicted
+++ resolved
@@ -632,7 +632,70 @@
     CHECK(zipped == expected);
 }
 
-<<<<<<< HEAD
+TEST_CASE("ranges zip_longest advance_by") {
+    auto input1 = seq() | first_n(5);
+    auto input2 = input1 | transform(&to_string<int>);
+    auto input3 = seq(10) | first_n(7);
+    auto zipped = zip_longest(input1, input2, input3);
+    advance_by(zipped, 4);
+    auto expected1 = std::make_tuple(RX_OPTIONAL(4), RX_OPTIONAL("4"s), RX_OPTIONAL(14));
+    CHECK(zipped.get() == expected1);
+    advance_by(zipped, 2);
+    auto expected2 = std::make_tuple(RX_OPTIONAL<int>(), RX_OPTIONAL<std::string>(), RX_OPTIONAL(16));
+    CHECK(zipped.get() == expected2);
+    size_t advanced = advance_by(zipped, 2);
+    CHECK(zipped.at_end());
+    CHECK(advanced == 1);
+}
+
+TEST_CASE("ranges tee") {
+    auto container1 = std::vector(0, 0);
+    auto container2 = std::vector(0, 0);
+    seq() | tee(container1) | take(10) | append(container2);
+    CHECK(container1 == container2);
+
+    container1.clear();
+    auto value = seq() | tee(container1) | take(10) | sum();
+    CHECK(container1 == container2);
+    CHECK(value == 9 * 10 / 2);
+}
+
+TEST_CASE("ranges ad-hoc lambdas") {
+    auto f = [](auto&& range) {
+        return range | filter([](auto x) { return x % 2 == 1; }) | take(5);
+    };
+
+    auto result = seq() | f | to_vector();
+    CHECK(result == std::vector{{1, 3, 5, 7, 9}});
+}
+
+TEST_CASE("ranges flatten") {
+    auto l0 = seq(11) | take(3);
+    auto l1 = fill_n(3, l0);
+    auto l2 = fill_n(3, l1);
+    auto l3 = fill_n(3, l2);
+
+    auto flatten0 = l3 | flatten<0>();
+    auto flatten1 = l3 | flatten();
+    auto flatten2 = l3 | flatten<2>();
+    auto flatten3 = l3 | flatten<3>();
+
+    CHECK((flatten0 | count()) == 3);
+    CHECK((flatten1 | count()) == 3*3);
+    CHECK((flatten2 | count()) == 3*3*3);
+    CHECK((flatten3 | count()) == 3*3*3*3);
+
+    CHECK((flatten3 | sum()) == 3*3*3 * (11+12+13));
+}
+
+TEST_CASE("ranges null_sink") {
+    int a = 0;
+    int b = 0;
+    generate([&]{ return ++a; }) | take(5) | transform([&](auto v) { CHECK(v == ++b); return v; }) | append(null_sink());
+    CHECK(a == 5);
+    CHECK(b == 5);
+}
+
 namespace {
 
 // NOTE: When modifying this, make sure to modify README.md as well!
@@ -662,9 +725,9 @@
             return input.size_hint();
         }
 
-        constexpr void advance_by(size_t n) const noexcept {
+        constexpr size_t advance_by(size_t n) const noexcept {
             using rx::advance_by; // Enable ADL.
-            advance_by(input, n);
+            return advance_by(input, n);
         }
     };
 
@@ -716,70 +779,6 @@
     // length is 9 — this happens to produce exact floating point results.
     auto normalized = normalize_vector(std::vector{{4.0, 8.0, 1.0}});
     CHECK(normalized == std::vector{{4.0 / 9, 8.0 / 9, 1.0 / 9}});
-=======
-TEST_CASE("ranges zip_longest advance_by") {
-    auto input1 = seq() | first_n(5);
-    auto input2 = input1 | transform(&to_string<int>);
-    auto input3 = seq(10) | first_n(7);
-    auto zipped = zip_longest(input1, input2, input3);
-    advance_by(zipped, 4);
-    auto expected1 = std::make_tuple(RX_OPTIONAL(4), RX_OPTIONAL("4"s), RX_OPTIONAL(14));
-    CHECK(zipped.get() == expected1);
-    advance_by(zipped, 2);
-    auto expected2 = std::make_tuple(RX_OPTIONAL<int>(), RX_OPTIONAL<std::string>(), RX_OPTIONAL(16));
-    CHECK(zipped.get() == expected2);
-    size_t advanced = advance_by(zipped, 2);
-    CHECK(zipped.at_end());
-    CHECK(advanced == 1);
-}
-
-TEST_CASE("ranges tee") {
-    auto container1 = std::vector(0, 0);
-    auto container2 = std::vector(0, 0);
-    seq() | tee(container1) | take(10) | append(container2);
-    CHECK(container1 == container2);
-
-    container1.clear();
-    auto value = seq() | tee(container1) | take(10) | sum();
-    CHECK(container1 == container2);
-    CHECK(value == 9 * 10 / 2);
-}
-
-TEST_CASE("ranges ad-hoc lambdas") {
-    auto f = [](auto&& range) {
-        return range | filter([](auto x) { return x % 2 == 1; }) | take(5);
-    };
-
-    auto result = seq() | f | to_vector();
-    CHECK(result == std::vector{{1, 3, 5, 7, 9}});
-}
-
-TEST_CASE("ranges flatten") {
-    auto l0 = seq(11) | take(3);
-    auto l1 = fill_n(3, l0);
-    auto l2 = fill_n(3, l1);
-    auto l3 = fill_n(3, l2);
-
-    auto flatten0 = l3 | flatten<0>();
-    auto flatten1 = l3 | flatten();
-    auto flatten2 = l3 | flatten<2>();
-    auto flatten3 = l3 | flatten<3>();
-
-    CHECK((flatten0 | count()) == 3);
-    CHECK((flatten1 | count()) == 3*3);
-    CHECK((flatten2 | count()) == 3*3*3);
-    CHECK((flatten3 | count()) == 3*3*3*3);
-
-    CHECK((flatten3 | sum()) == 3*3*3 * (11+12+13));
-}
-
-TEST_CASE("ranges null_sink") {
-    int a = 0;
-    int b = 0;
-    generate([&]{ return ++a; }) | take(5) | transform([&](auto v) { CHECK(v == ++b); return v; }) | append(null_sink());
-    CHECK(a == 5);
-    CHECK(b == 5);
->>>>>>> c057d5e2
 }
 
 /*
