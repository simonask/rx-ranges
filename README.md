# Simpler ranges for C++17

Ranges in C++20 are looking unwieldy.

This is a ranges-like library for C++17 that provides zero-overhead list comprehensions with a
pipe-like syntax.

Standard containers can be filtered, transformed, passed through various algorithms, optimizing to
loops that would not be more efficient if written by hand.

The goal is to provide the tools to write more readable loops, where the intent of the programmer
is clearly communicated to the reader. Mentally simulating loops is a common but error-prone
part of reading other people's code, and indeed your own code from 3 months ago.

The library makes heavy use of modern C++17 features, so a compliant C++17 compiler is required.

## Features

- Arbitrary composability.
- Constexpr-friendly.
- No temporary heap allocations (`foo | sort() | to_vector()` only allocates into the resulting container).
- Heap allocation minimization: `reserve()` is used on resulting containers when possible.
- Open-ended generators (non-terminating, infinite ranges).
- Re-entrancy: A non-rvalue range can be used multiple times in a function.
- Compatible with standard containers (anything that supports `std::begin()` and `std::end()`).
- Compatible with standard algorithms (implicit conversion to iterator-like objects).
- Simple extensibility with custom range adapters. Just implement the `InputRange` faux-concept.
- Non-intrusive `operator|`. The ranges `foo | bar | baz` can be expressed as `baz(bar(foo))`, if
  using `operator|` would introduce ambiguous overloads.
- No dependencies beyond the standard library.
- Integration with foreign codebases (override hooks for `std::optional`, `std::remove_cvref_t`,
  assertions, etc.). Can be used as a submodule.
- Compiler support for all major compilers (GCC, Clang, MSVC).
- Zero-overhead.
- Header-only.

## Limitations (non-goals)

Other than usability concerns, these are the main differences from C++20 ranges.

- Bidirectional ranges. Ranges can only be consumed linearly in the forward direction.
- Random-access ranges. Ranges can only be consumed linearly in the forward direction.
- Internally using iterators. The internal iteration objects are modeled with an "enumerator"
  concept instead (objects that provide `next()`, `get()`, `at_end()`, etc.), which simplifies
  custom extensions. Implicit, zero-overhead conversion to iterators is provided for
  compatibility with standard algorithms and the range-based for loop syntax.
- Direct access to the data of underlying contiguous ranges (`data()` etc.).

## Compact generated code

Different compilers employ different heuristics, impacting things like inlining decisions,
auto-vectorization, register spilling, etc., and these tend to be highly sensitive to minor
code changes. For this reason, it is very hard to provide any guarantees about the generated
code.

[This example on Godbolt](https://godbolt.org/z/skF3-v) is a good case study. We can make the
following observations:

- For a constant argument, GCC chooses to perform constant-folding on the loop version, but
  not the range-based version.
- However, Clang decides to make the opposite decision, and does constant-folding on the
  ranges-based version, but not the loop.
- MSVC does not do any constant-folding, but *does* auto-vectories both versions, generating
  very similar code for both cases. MSVC also chooses to spill many registers to the stack,
  which may or may not impact performance in vectorized code.
- When the compilers are not able to constant-fold, the generated code is extremely similar for
  the loop-based version and the ranges-based version.

## Algorithms

- `generate()`: Generate infinite elements from lambda.
- `seq()`: Generate an infinite sequence of elements of any arithmetic types.
- `fill()`: Generate infinite copies of a value.
- `fill_n()`: Generate `n` copies of a value (like `std::fill()`).
- `transform()`: Transform elements from an input range with lambda (like `std::transform()`).
- `filter()`: Produce only elements from an input range where predicate returns true.
- `first_n()`: Produce the first `n` elements of an input range.
- `first()`: Produce the first element as an `std::optional`.
- `skip_n()`: Produce all elements from an input range after skipping `n` elements.
- `until()`: Produce elements from an input range until a predicate returns false.
- `zip()`: Produce tuples of values from multiple input ranges, until one of the ranges
   reaches its end.
- `count()`: Count number of elements in an input range.
- `foldl()`: Fold-left with initial value and lambda (like `std::accumulate()`).
- `sum()`: Sum elements of types that support `operator+`.
- `max()`: Get the maximum element, according to `std::max()`, or `std::nullopt` if the input is
  empty.
- `min()`: Get the minimum element, according to `std::min()`, or `std::nullopt` if the input is
  empty.
- `any_of()`: True if any element matches predicate.
- `all_of()`: True if all elements matches predicate.
- `none_of()`: True if no element matches predicate.
- `append()`: Append the result of an input range to an arbitrary container supporting
  `emplace_back()`, `push_back()`, or `emplace()`.
- `sort()`: Sort the elements of an input range with `std::sort()`. Does not allocate temporary
  storage, unless used as input for further algorithms.
- `uniq()`: Reduce the output by consecutive equality with `std::unique()`. Does not allocate
  temporary storage, unless used as input for further algorithms.
- `cycle()`: Create an infinite range repeating the input elements in a loop.
<<<<<<< HEAD
- `padded()`: Yield an infinite list of constant values once the input range is exhausted.
=======
- `zip_longest()`: Produce tuples of values from multiple input ranges, until all of the ranges
  reach their end.
>>>>>>> ba8b69f4

## TODO

- Custom comparison functions for `min()`, `max()`, etc.
- More algorithms (`assign()`, etc.).
- Subranges: Grouping, partitioning, etc.

## Examples

Generate a sequence of 15 odd integers:

~~~c++
for (auto x: seq() | filter([](int x) { return x % 2 == 1; }) | first_n(15)) {
    // do something with x
}
~~~

Generate a map of 15 integers to their string representation.

~~~c++
// Note: Composing two infinite ranges.
auto ints = seq() | filter([](int x) { return x % 2 == 1; };
auto strings = ints | transform([](int x) { return std::to_string(x); });
auto map = zip(ints, strings) | first_n(15) | to_map();
~~~

Sort a list of integers converted to strings. Note that sorting happens in the
resulting output vector. No additional storage is

~~~c++
auto ints = std::vector{{4, 1, 6, 2, 7, 4}};
// Note: The following line will not perform any computation yet.
auto strings = ints | transform([](int x) { return std::to_string(x); });
// Note: The following line will materialize into a vector and call reserve()
// based on the size of the input, resulting in a single allocation.
auto sorted = strings | sort() | to_vector();
// => {"1"s, "2"s, "4"s, "4"s, "6"s, "7"s}
~~~

See [the tests](test/test_ranges.cpp) for more.<|MERGE_RESOLUTION|>--- conflicted
+++ resolved
@@ -97,12 +97,9 @@
 - `uniq()`: Reduce the output by consecutive equality with `std::unique()`. Does not allocate
   temporary storage, unless used as input for further algorithms.
 - `cycle()`: Create an infinite range repeating the input elements in a loop.
-<<<<<<< HEAD
 - `padded()`: Yield an infinite list of constant values once the input range is exhausted.
-=======
 - `zip_longest()`: Produce tuples of values from multiple input ranges, until all of the ranges
   reach their end.
->>>>>>> ba8b69f4
 
 ## TODO
 
