#ifndef RX_RANGES_HPP_INCLUDED
#define RX_RANGES_HPP_INCLUDED

#include <algorithm>
#include <array>
#include <list>
#include <map>
#include <set>
#include <type_traits>
#include <vector>

// This override is provided to avoid name clashes in foreign codebases where `rx` already has a
// different meaning.
#if !defined(RX_NAMESPACE_OVERRIDE)
#define RX_NAMESPACE rx
#else
#define RX_NAMESPACE RX_NAMESPACE_OVERRIDE
#endif

// Some foreign libraries may have their own optional type, which may be optimized for their own
// value types. For example, some libraries treat NaN values as "none", or provide "transparent"
// optional when the value type has an "illegal" representation.
#if !defined(RX_OPTIONAL_OVERRIDE)
#include <optional>
#define RX_OPTIONAL std::optional
#else
#define RX_OPTIONAL RX_OPTIONAL_OVERRIDE
#endif

// Some foreign libraries may provide a more user-friendly static assertion facility. Most compilers
// don't give any context about the types that failed a `static_assert()` check in templated code.
#if !defined(RX_TYPE_ASSERT_OVERRIDE)
#define RX_TYPE_ASSERT(cond) static_assert(std::conjunction<cond>::value)
#else
#define RX_TYPE_ASSERT RX_TYPE_ASSERT_OVERRIDE
#endif

// Some foreign libraries may provide their own assertion facilities that integrate better with
// their environment.
#if !defined(RX_ASSERT_OVERRIDE)
#include <cassert>
#define RX_ASSERT(cond) assert(cond)
#else
#define RX_ASSERT RX_ASSERT_OVERRIDE
#endif

// Unfortunately, this is not compatible with C++20 `[[likely]]` / `[[unlikely]]`, because it has a
// different syntax structure.
#if defined(__GNUC__) || defined(__clang__)
#define RX_LIKELY(cond) bool(__builtin_expect(!!(cond), 1))
#define RX_UNLIKELY(cond) bool(__builtin_expect(!!(cond), 0))
#else
#define RX_LIKELY(cond) bool(cond)
#define RX_UNLIKELY(cond) bool(cond)
#endif


/*!
    @brief rx::ranges library

    Core concepts
    =============

    - Input range: An object that can produce a series of values. Input ranges can be chained
                   together and combined to form aggregate input ranges.

    - Sink:        An object that can receive values from input ranges in order to perform some
                   action on the whole range of results. A chain of sinks will operate on the same
                   resulting container without allocating any intermediate storage. Sinks can also
                   be (implicitly) converted to input ranges, in which case temporary storage *will*
                   be allocated for the intermediate result.

*/
namespace RX_NAMESPACE {

template <class T>
using remove_cvref_t = std::remove_cv_t<std::remove_reference_t<T>>;

/*!
    @brief InputRange concept

    An input range is expected to conform to the following interface:

    @code
    // Required:
    using output_type = ...; // The output element type, usually typename Inner::output_type.

    output_type get() const noexcept; // Get the value at the current position.

    void next() noexcept; // Advance to the next position.

    bool at_end() const noexcept; // True if there are no more elements.

    size_t size_hint() const noexcept; // A hint about how many times `next()` can be called.
                                       // It is purely an optimization hint, not the accurate number
                                       // of times. Return `std::numeric_limits<size_t>::max()` if
                                       // unknown.

    // Optional:

    static constexpr bool is_finite = ...; // True if the range produces a bounded number of
                                           // elements. Defaults to false.
    static constexpr bool is_idempotent = ...; // True if `get()` can be called multiple times
                                               // without advancing internal state. Defaults to
                                               // false.
    T&& get() && noexcept; // For non-idempotent ranges, an rvalue reference may be returned for
                           // efficiency. Note that this also requires the const `get()` version to
                           // be marked as `const&` instead of just `const`.
    size_t advance_by(size_t) noexcept; // Advance by n positions, or until the range is at its end.
    @endcode

    Calling `get()` or `next()` while `at_end() == true` is a breach of contract, and is allowed to
    be undefined behavior.

    @tparam T Implementation of the input range.
    @tparam Inner Another InputRange used as the input for this range.
*/
template <class T, class Enable = void>
struct is_input_range : std::false_type {};
template <class T>
struct is_input_range<
    T,
    std::void_t<
        typename T::output_type,
        decltype(std::declval<T&>().get()),
        decltype(std::declval<const T&>().at_end()),
        decltype(std::declval<T&>().next())>> : std::true_type {};
template <class T>
constexpr bool is_input_range_v = is_input_range<remove_cvref_t<T>>::value;

/*!
    @brief Sink concept

    Sinks transfer the result of a range expression to a container. If a sink is used as an
    InputRange, the result will be copied to a temporary vector, which will then become the input.

    A sink is expected to conform to the following interface:

    @code
    using output_type = ...; // The output element type, usually `typename Inner::output_type`, if
                             // the sink is wrapping another range or sink.
    template <class Out>
    void sink(Out& out) && noexcept; // Call sink(std::move(inner), out), and perform the desired
                                     // operation on the result.
    @endcode

    The `sink()` member function should be "destructive", and does not need to be repeatable
    multiple times for the same instance. If the sink wraps another range, it should call
    `sink(std::move(inner), out)`.

    @tparam T The sink type.
    @tparam Out The output container type.
*/
template <class T, class Enable = void>
struct is_sink : std::false_type {};
// Test whether T is a sink by checking that it has `T::output_type` and an implementation of
// `sink()` that accepts an `std::vector<T::output_type>&` as its argument.
template <class T>
struct is_sink<
    T,
    std::void_t<decltype(std::declval<T&&>().sink(
        std::declval<std::vector<typename remove_cvref_t<T>::output_type>&>()))>>
    : std::true_type {};
template <class T>
constexpr bool is_sink_v = is_sink<remove_cvref_t<T>>::value;

template <class T>
constexpr bool is_input_or_sink_v = is_input_range_v<T> || is_sink_v<T>;


template <class T, class Enable = void>
struct has_reserve : std::false_type {};
template <class T>
struct has_reserve<T, std::void_t<decltype(std::declval<T&>().reserve(std::declval<size_t>()))>>
    : std::true_type {};
template <class T>
constexpr bool has_reserve_v = has_reserve<remove_cvref_t<T>>::value;

template <class T, class Enable = void>
struct has_emplace_back : std::false_type {};
template <class T>
struct has_emplace_back<
    T,
    std::void_t<decltype(std::declval<T&>().emplace_back(
        std::declval<typename T::value_type&&>()))>> : std::true_type {};
template <class T>
constexpr bool has_emplace_back_v = has_emplace_back<remove_cvref_t<T>>::value;

template <class T, class Enable = void>
struct has_push_back : std::false_type {};
template <class T>
struct has_push_back<
    T,
    std::void_t<decltype(std::declval<T&>().push_back(std::declval<typename T::value_type&&>()))>>
    : std::true_type {};
template <class T>
constexpr bool has_push_back_v = has_push_back<remove_cvref_t<T>>::value;

template <class T, class Enable = void>
struct has_emplace : std::false_type {};
template <class T>
struct has_emplace<
    T,
    std::void_t<decltype(std::declval<T&>().emplace(std::declval<typename T::value_type&&>()))>>
    : std::true_type {};
template <class T>
constexpr bool has_emplace_v = has_emplace<remove_cvref_t<T>>::value;

// True if `std::tuple_size<T>::value` is defined.
template <class T, class Enable = void>
struct is_tuple_like : std::false_type {};
template <class T>
struct is_tuple_like<T, std::void_t<decltype(std::tuple_size<T>::value)>> : std::true_type {};
template <class T>
constexpr bool is_tuple_like_v = is_tuple_like<remove_cvref_t<T>>::value;

// Trait for input ranges to indicate whether they output a finite number of elements.
template <class T, class Enable = void>
struct is_finite : std::false_type {};
template <class T>
struct is_finite<T, std::void_t<decltype(T::is_finite)>> : std::bool_constant<T::is_finite> {};
template <class T>
constexpr bool is_finite_v = is_finite<remove_cvref_t<T>>::value;

// Trait for input ranges to indicate whether their `get()` function can be called multiple times
// without advancing internal state.
template <class T, class Enable = void>
struct is_idempotent : std::false_type {};
template <class T>
struct is_idempotent<T, std::void_t<decltype(T::is_idempotent)>>
    : std::bool_constant<T::is_idempotent> {};
template <class T>
constexpr bool is_idempotent_v = is_idempotent<remove_cvref_t<T>>::value;

// Fake RandomAccessIterator concept. Any iterator that supports advancing by an arbitrary integer
// amount is considered "random access".
template <class T, class Enable = void>
struct is_random_access_iterator : std::false_type {};
template <class T>
struct is_random_access_iterator<T, std::void_t<decltype(std::declval<T&>() += 0)>>
    : std::true_type {};
template <class T>
constexpr bool is_random_access_iterator_v = is_random_access_iterator<T>::value;

/// Convenience notation for chaining ranges.
///
/// Note that this enables `operator|` for any pair where RHS is callable with LHS as its only
/// argument. Therefore, it may be best to selectively import this operator into your scope with
/// `using`. If it simply cannot be imported without clashing with other definitions of `operator|`,
/// you can use the alternative chaining syntax using `operator()`: `rhs(lhs)`.
template <
    class LHS,
    class RHS,
    class = std::void_t<decltype(std::declval<RHS>()(std::declval<LHS>()))>>
constexpr auto operator|(LHS&& lhs, RHS&& rhs) noexcept {
    return std::forward<RHS>(rhs)(std::forward<LHS>(lhs));
}

/*!
    @brief Convert input range or sink to standard iterators.
*/
struct input_range_iterator_end {};
template <class R>
struct input_range_iterator {
    R range;
    template <class Arg>
    constexpr explicit input_range_iterator(Arg&& range) noexcept
        : range(std::forward<Arg>(range)) {}

    constexpr bool operator==(input_range_iterator_end) const noexcept {
        return range.at_end();
    }
    constexpr bool operator!=(input_range_iterator_end) const noexcept {
        return !range.at_end();
    }

    constexpr auto& operator++() noexcept {
        RX_ASSERT(!range.at_end());
        range.next();
        return *this;
    }

    [[nodiscard]] constexpr decltype(auto) operator*() const noexcept {
        return range.get();
    }
    template <
        class T = typename R::output_type,
        class = std::enable_if_t<std::is_lvalue_reference_v<T>>>
    [[nodiscard]] constexpr auto operator-> () const noexcept {
        return &range.get();
    }
};
template <class R>
input_range_iterator(R &&)->input_range_iterator<remove_cvref_t<R>>;

template <class R, class = std::enable_if_t<is_input_or_sink_v<R>>>
[[nodiscard]] constexpr auto begin(R&& range) noexcept {
    return input_range_iterator(as_input_range(std::forward<R>(range)));
}
template <class R, class = std::enable_if_t<is_input_or_sink_v<R>>>
[[nodiscard]] constexpr auto end(const R&) noexcept {
    // Note: The first argument may be moved-from, but that's OK, we just need its type.
    return input_range_iterator_end{};
}

template <class T, class Enable = void>
struct has_advance_by : std::false_type {};
template <class T>
struct has_advance_by<T, std::void_t<decltype(std::declval<T&>().advance_by(size_t(0)))>> : std::true_type {};
template <class T>
constexpr bool has_advance_by_v = has_advance_by<T>::value;

/// Advance a range by n steps, or until it reaches its end.
///
/// This calls R::advance_by() if available. Otherwise, it calls R::next() at most n times.
template <class R>
size_t advance_by(R& range, size_t n) {
    if constexpr (has_advance_by_v<R>) {
        return range.advance_by(n);
    } else {
        size_t i;
        for (i = 0; i < n && !range.at_end(); ++i) {
            range.next();
        }
        return i;
    }
}

namespace detail {
    template <class T>
    struct invalid_type {};
} // namespace detail

template <class In, class Out>
constexpr void sink_one(In&& in, Out& out) noexcept {
    static_assert(
        has_emplace_back_v<Out> || has_push_back_v<Out> || has_emplace_v<Out>,
        "Output supports neither emplace_back(), push_back(), nor emplace().");

    // Copy elements from the input to the output. If the input is tuple-like, and the output
    // supports emplacement, the tuple will be unpacked and passed as individual arguments to the
    // emplace member function on the output. Otherwise, the tuple-like object will be passed as-is.
    //
    // This means that both linear containers of tuples and associative containers like maps will
    // work as outputs.

    if constexpr (has_emplace_back_v<Out>) {
        if constexpr (is_tuple_like_v<In>) {
            // Output has emplace_back, and the input generates tuple-like elements. Pass tuple
            // elements as individual arguments to emplace_back.
            auto unpack = [&](auto&&... args) constexpr {
                out.emplace_back(std::forward<decltype(args)>(args)...);
            };
            std::apply(unpack, std::forward<In>(in));
        } else {
            out.emplace_back(std::forward<In>(in));
        }
    } else if constexpr (has_push_back_v<Out>) {
        out.push_back(std::forward<In>(in));
    } else if constexpr (has_emplace_v<Out>) {
        if constexpr (is_tuple_like_v<In>) {
            // Output has emplace, and the input generates tuple-like elements. Pass tuple
            // elements as individual arguments to emplace.
            auto unpack = [&](auto&&... args) constexpr {
                out.emplace(std::forward<decltype(args)>(args)...);
            };
            std::apply(unpack, std::forward<In>(in));
        } else {
            out.emplace(std::forward<In>(in));
        }
    }
}

/// Copy elements from an rvalue InputRange to output.
///
/// If an input range is chained with a sink (like `sort()`), this will the initial population of
/// the output, on which any further "sink" operators (like `uniq()`) will operate.
///
/// This function only participates in overload resolution if @a in is an rvalue reference. This is
/// to provide a compile-time check for reentrancy -- `sink()` should never advance the state of an
/// input range that may later be reused by the caller.
///
/// Note: As of C++17, no standard container can actually allocate memory in a `constexpr` context,
///       but this was added in C++20. This is the only reason that this function is marked
///       `constexpr`. See: http://www.open-std.org/jtc1/sc22/wg21/docs/papers/2019/p0784r5.html
///
/// @tparam In The range to copy from.
/// @tparam Out A container that can hold the result.
template <class In, class Out>
constexpr void sink(
    In&& in,
    Out& out,
    std::enable_if_t<!std::is_lvalue_reference_v<In> && is_input_range_v<In>>* = nullptr) noexcept {
    RX_TYPE_ASSERT(is_finite<remove_cvref_t<In>>);

    if constexpr (has_reserve_v<Out>) {
        out.reserve(in.size_hint());
    }

    while (RX_LIKELY(!in.at_end())) {
        sink_one(in.get(), out);
        in.next();
    }
}

/// Copy elements from an lvalue InputRange to sink. Note that the input range is copied to maintain
/// reentrancy.
template <class In, class Out, class = std::enable_if_t<is_input_range_v<In>>>
constexpr void sink(const In& in, Out& out) noexcept {
    auto copy = in;
    sink(std::move(copy), out);
}

/// Copy resulting elements from an rvalue sink implementation into the output container.
///
/// This function is what allows operations that require temporary storage to work on the resulting
/// container without allocating their own temporary storage.
///
/// @tparam In The sink to copy from, typically an output modifier like `sort` or `uniq`.
/// @tparam Out A container that can hold the result.
template <
    class In,
    class Out,
    class = std::enable_if_t<is_sink_v<In>>,
    class = std::enable_if_t<!std::is_lvalue_reference_v<In>>>
constexpr void sink(In&& in, Out& out) noexcept {
    std::move(in).sink(out);
}

/// Copy resulting elements from an lvalue range, copying the input range before modifying it.
///
/// Note: This function should not be called from a Sink's implementation of `sink(out)`. Instead,
/// call `sink(std::move(inner), out)` to avoid unnecessary copies.
template <class In, class Out>
constexpr void sink(const In& in, Out& out, std::enable_if_t<is_sink_v<In>>* = nullptr) noexcept {
    In copy = in;
    sink(std::move(copy), out);
}

/// Copy elements from a standard container into a sink.
template <class In, class Out>
constexpr void
sink(const In& in, Out& out, std::enable_if_t<!is_input_or_sink_v<In>>* = nullptr) noexcept {
    std::copy(begin(in), end(in), std::back_inserter(out));
}

/*!
    @brief Create a range from a standard iterator pair, or a standard container.

    @tparam It The type of the iterator that will be incremented.
    @tparam EndIt The type of the end iterator, if it is different from `It`.
*/
template <class It, class EndIt = It>
struct iterator_range {
    using iterator_type = It;
    using end_iterator_type = EndIt;
    using output_type = decltype(*std::declval<const iterator_type&>());

    // TODO: If the end-iterator type is different from the iterator type, this may not produce
    // a finite range.
    static constexpr bool is_finite = true;
    static constexpr bool is_idempotent = true; // we only operate on const iterators

    It current_;
    EndIt end_;

    template <class C>
    constexpr explicit iterator_range(const C& collection) noexcept
        : current_(begin(collection)), end_(end(collection)) {}
    constexpr iterator_range(It begin, EndIt end) noexcept : current_(begin), end_(end) {}

    constexpr void next() noexcept {
        RX_ASSERT(!at_end());
        ++current_;
    }

    [[nodiscard]] constexpr output_type get() const noexcept {
        RX_ASSERT(!at_end());
        return *current_;
    }

    [[nodiscard]] constexpr bool at_end() const noexcept {
        return current_ == end_;
    }

    constexpr size_t size_hint() const noexcept {
        if constexpr (std::is_same_v<It, EndIt> && is_random_access_iterator_v<It>) {
            return end_ - current_;
        } else {
            return 0;
        }
    }
    constexpr size_t advance_by(size_t n) noexcept {
        if constexpr (std::is_same_v<It, EndIt> && is_random_access_iterator_v<It>) {
            if (RX_LIKELY(size_t(end_ - current_) >= n)) {
                current_ += n;
                return n;
            } else {
                size_t advanced = end_ - current_;
                current_ = end_;
                return advanced;
            }
        } else {
            size_t i = 0;
            for (i = 0; i < n && current_ != end_; ++i) {
                next();
            }
            return i;
        }
    }
};
template <class C>
iterator_range(const C& c)->iterator_range<decltype(begin(c)), decltype(end(c))>;
template <class It, class EndIt>
iterator_range(It&&, EndIt &&)->iterator_range<remove_cvref_t<It>, remove_cvref_t<EndIt>>;

/*!
    @brief An input range over an internally owned `std::vector`.

    This is used internally when chains require temporary storage (for example, when a sink is
    used as an input rage).

    @tparam T The element type of the internal vector. Must be a non-reference value type.
*/
template <class T>
struct vector_range {
    using output_type = T;
    static constexpr bool is_finite = true;
    static constexpr bool is_idempotent = true;
    std::vector<T> vector_;
    // Note: Moving a vector does not invalidate iterators.
    typename std::vector<T>::const_iterator current_;

    constexpr explicit vector_range(std::vector<T> vec) noexcept
        : vector_(std::move(vec)), current_(vector_.begin()) {}
    constexpr vector_range(vector_range&&) noexcept = default;
    constexpr vector_range(const vector_range& other) noexcept
        : vector_(other.vector_), current_(vector_.begin()) {}
    constexpr vector_range& operator=(vector_range&&) noexcept = default;
    constexpr vector_range& operator=(const vector_range& other) noexcept {
        vector_ = other.vector_;
        current_ = vector_.begin();
        return *this;
    }
    constexpr void next() noexcept {
        RX_ASSERT(!at_end());
        ++current_;
    }
    constexpr const output_type& get() const& noexcept {
        RX_ASSERT(!at_end());
        return *current_;
    }
    constexpr output_type get() && noexcept {
        RX_ASSERT(!at_end());
        return std::move(*current_);
    }
    constexpr bool at_end() const noexcept {
        return current_ == vector_.end();
    }
    constexpr size_t size_hint() const noexcept {
        return vector_.size();
    }
    constexpr size_t advance_by(size_t n) noexcept {
        if (size_t(vector_.end() - current_) >= n) {
            current_ += n;
            return n;
        } else {
            size_t advanced = vector_.end() - current_;
            current_ = vector_.end();
            return advanced;
        }
    }
};

namespace detail {
    // This exists only to maintain some sanity in figuring out overload resolution for
    // as_input_range().
    struct input_category {
        struct input_range {};
        struct sink {};
        struct other {};
    };

    template <class, class Enable = void>
    struct input_category_of {
        using type = input_category::other;
    };
    template <class T>
    struct input_category_of<T, std::enable_if_t<is_input_range_v<T>>> {
        using type = input_category::input_range;
    };
    template <class T>
    struct input_category_of<T, std::enable_if_t<is_sink_v<T>>> {
        using type = input_category::sink;
    };

    template <class T>
    using input_category_of_t = typename input_category_of<remove_cvref_t<T>>::type;

    template <class T>
    constexpr decltype(auto) as_input_range_impl(input_category::input_range, T&& range) noexcept {
        return std::forward<T>(range);
    }

    template <class T>
    constexpr auto as_input_range_impl(input_category::sink, T&& input) noexcept {
        static_assert(
            !std::is_lvalue_reference_v<T>,
            "Please only convert sinks to input ranges with rvalue references (for efficiency).");
        using RX_NAMESPACE::sink;
        // Store the output in a temporary vector.
        using output_type = remove_cvref_t<typename remove_cvref_t<T>::output_type>;
        std::vector<output_type> vec;
        sink(std::move(input), vec);
        return vector_range<output_type>{std::move(vec)};
    }

    template <class T>
    constexpr auto as_input_range_impl(input_category::other, const T& container) noexcept {
        return iterator_range(container.begin(), container.end());
    }

    template <class T, size_t N>
    constexpr auto as_input_range_impl(input_category::other, T (&arr)[N]) noexcept {
        return iterator_range(std::begin(arr), std::end(arr));
    }
} // namespace detail

template <class R>
constexpr decltype(auto) as_input_range(R&& range) {
    using category = detail::input_category_of_t<R>;
    return detail::as_input_range_impl(category{}, std::forward<R>(range));
}

/*!
    @brief Wrap an non-idempotent range to make it idempotent.

    Some combinators expect an idempotent input to avoid internal storage unless it is actually
    needed. This is a convenience wrapper for those combinators, which wraps a non-idempotent
    combinator.

    Idempotency is achieved by storing the "current" element in internal, temporary storage. For
    this reason, the output type of `R` must be copy-constructible.

    @tparam R The inner (non-idempotent) range.
*/
template <class R>
struct idempotent_range {
    static_assert(!is_idempotent_v<R>); // Don't wrap an already idempotent range.

    static constexpr bool is_finite = is_finite_v<R>;
    static constexpr bool is_idempotent = true;
    using element_type = remove_cvref_t<typename R::output_type>;
    using storage_type = RX_OPTIONAL<element_type>;
    using output_type = const element_type&;

    R inner_;
    storage_type current_;

    template <class Q>
    idempotent_range(Q&& inner) : inner_(std::forward<Q>(inner)) {
        if (!inner_.at_end()) {
            current_.emplace(inner_.get());
        }
    }

    constexpr output_type get() const noexcept {
        RX_ASSERT(!at_end());
        return *current_;
    }

    constexpr void next() noexcept {
        RX_ASSERT(!at_end());
        inner_.next();
        if (!inner_.at_end()) {
            current_.emplace(inner_.get());
        }
    }

    constexpr bool at_end() const noexcept {
        return inner_.at_end();
    }

    constexpr size_t size_hint() const noexcept {
        return inner_.size_hint();
    }
};
template <class R>
idempotent_range(R &&)->idempotent_range<remove_cvref_t<R>>;

// Convenience function to make non-idempotent input ranges idempotent.
template <class R>
constexpr auto as_idempotent_input_range(R&& range) {
    // Convert the input to an input range, and then wrap it in idempotent_range if it isn't already
    // idempotent.
    auto input_range = as_input_range(std::forward<R>(range));
    using range_type = decltype(input_range);
    if constexpr (is_idempotent_v<range_type>) {
        return input_range;
    } else {
        return idempotent_range(std::move(input_range));
    }
}

// Get the equivalent range type of some type. This is the return type of `as_input_range()` without
// cvref-qualifiers when called with T as the argument (which may be any lvalue or rvalue type). The
// reason that we can't juse use remove_cvref_t<T> is that some inputs may be converted to a
// different type by `as_input_range()`, such as standard containers.
template <class T>
using get_range_type_t = remove_cvref_t<decltype(as_input_range(std::declval<T>()))>;

// This function is analogous to get_range_type_t. Instead the result of as_input_range() it tells
// you the result of as_idempotent_input_range().
template <class T>
using get_idempotent_range_type_t = remove_cvref_t<decltype(as_idempotent_input_range(std::declval<T>()))>;

// Get the output type of T as if it was converted to a range. This is the output type of the input
// range after conversion through `as_input_range()`.
template <class T>
using get_output_type_of_t = typename get_range_type_t<T>::output_type;

/*!
    @brief Generate a series of values from a function.

    Produces an infinite number of outputs, calling F to produce each output.

    Combine with things like take(), until(), etc. to create a finite range.

    Note: The function does not have to be idempotent, but subsequent chained combinators may cache
          the return value if they need idempotency.

    @tparam F A function that will be invoked to produce an output.
*/
template <class F>
struct generate {
    using output_type = decltype(std::declval<F>()());
    static constexpr bool is_finite = false;
    static constexpr bool is_idempotent = false;

    mutable F func;

    template <class Fx>
    constexpr explicit generate(Fx&& func) : func(std::forward<Fx>(func)) {}

    constexpr void next() noexcept {}

    [[nodiscard]] constexpr bool at_end() const noexcept {
        return false;
    }

    [[nodiscard]] constexpr decltype(auto) get() const {
        return func();
    }

    constexpr size_t size_hint() const noexcept {
        return std::numeric_limits<size_t>::max();
    }
};
template <class F>
generate(F &&)->generate<remove_cvref_t<F>>;

/*!
    @brief Sequence generator.

    Create an infinite sequence of T, advancing each iteration by a value of type U.

    T is expected to be initializable by an integral constant, and to have well-defined
    `operator+=(U)`.
*/
template <class T, class U = T>
struct seq {
    T current;
    U step;

    using output_type = T;
    static constexpr bool is_finite = false;
    static constexpr bool is_idempotent = true;

    constexpr explicit seq(T init = T{}, U step = U{} + 1) : current(init), step(step) {}

    constexpr void next() {
        current += step;
    }
    [[nodiscard]] constexpr output_type get() const {
        return current;
    }
    [[nodiscard]] constexpr bool at_end() const noexcept {
        return false;
    }
    constexpr size_t size_hint() const noexcept {
        return std::numeric_limits<size_t>::max();
    }
};
seq()->seq<int>;
template <class T>
seq(T)->seq<T>;
template <class T, class U>
seq(T, U)->seq<T, U>;

/*!
    @brief Generate infinite copies of type T.
*/
template <class T>
struct fill {
    T value;
    constexpr explicit fill(T value) noexcept : value(std::move(value)) {}

    using output_type = T;
    static constexpr bool is_finite = false;
    static constexpr bool is_idempotent = true;

    constexpr void next() {}

    [[nodiscard]] constexpr output_type get() const {
        return value;
    }

    [[nodiscard]] constexpr bool at_end() const noexcept {
        return false;
    }

    constexpr size_t size_hint() const noexcept {
        return std::numeric_limits<size_t>::max();
    }
};
template <class T>
fill(T&&)->fill<remove_cvref_t<T>>;

/*!
    @brief Transform a range of values by a function F.

    Each output is produced by passing the output of the inner range to the function F.
*/
template <class F>
struct transform {
    F func;
    template <class Fx>
    explicit constexpr transform(Fx&& func) noexcept : func(std::forward<Fx>(func)) {}

    template <class InputRange>
    struct Range {
        InputRange input_;
        transform transform_;
        using output_type = decltype(std::declval<const F&>()((input_.get())));
        static constexpr bool is_finite = is_finite_v<InputRange>;
        static constexpr bool is_idempotent = false; // `func` is called each time `get` is called

        constexpr Range(InputRange input, transform transform) noexcept
            : input_(std::move(input)), transform_(std::move(transform)) {}
        constexpr void next() {
            RX_ASSERT(!at_end());
            input_.next();
        }
        constexpr output_type get() const {
            RX_ASSERT(!at_end());
            return transform_.func(input_.get());
        }
        constexpr bool at_end() const {
            return input_.at_end();
        }
        constexpr size_t size_hint() const noexcept {
            return input_.size_hint();
        }
        constexpr size_t advance_by(size_t n) noexcept {
            using RX_NAMESPACE::advance_by;
            return advance_by(input_, n);
        }
    };

    // Since F may be either cheap or expensive to copy, provide overloads for both const-refs and
    // rvalue-refs.

    template <class InputRange>
    [[nodiscard]] constexpr auto operator()(InputRange&& input) const& noexcept {
        using Inner = get_range_type_t<InputRange>;
        return Range<Inner>{as_input_range(std::forward<InputRange>(input)), *this};
    }
    template <class InputRange>
        [[nodiscard]] constexpr auto operator()(InputRange&& input) && noexcept {
        using Inner = get_range_type_t<InputRange>;
        return Range<Inner>{as_input_range(std::forward<InputRange>(input)), std::move(*this)};
    }
};
template <class F>
transform(F &&)->transform<remove_cvref_t<F>>;

/*!
    @brief Filter range by predicate.

    If the predicate returns true, the element will be included in the output. Otherwise, it will
    not.

    @tparam P A predicate returning a value convertible to bool
*/
template <class P>
struct filter {
    P pred;
    template <class Q>
    constexpr explicit filter(Q&& pred) : pred(std::forward<Q>(pred)) {}

    template <class R>
    struct Range {
        static_assert(is_idempotent_v<R>);
        using output_type = remove_cvref_t<typename R::output_type>;
        static constexpr bool is_finite = is_finite_v<R>;
        static constexpr bool is_idempotent = true;

        R input_;
        P pred_;

        template <class Q>
        constexpr Range(R input, Q&& pred)
            : input_(std::move(input)), pred_(std::forward<Q>(pred)) {
            // Skip initial non-matching outputs.
            while (RX_LIKELY(!input_.at_end()) && !pred_(input_.get())) {
                input_.next();
            }
        }

        [[nodiscard]] constexpr decltype(auto) get() const& noexcept {
            RX_ASSERT(!at_end());
            return input_.get();
        }

        [[nodiscard]] constexpr decltype(auto) get() && noexcept {
            RX_ASSERT(!at_end());
            return input_.get();
        }

        constexpr void next() noexcept {
            RX_ASSERT(!at_end());
            // XXX: For some reason, compilers are not able to merge this loop condition with
            // conditions on the input range, causing many more branches than necessary. (Tested
            // with MSVC, Clang, GCC.)
            //
            // This means that filter() can be much much slower (4x with Clang/GCC, 10x with MSVC)
            // in tight loops.
            input_.next();
            while (!at_end() && !pred_(input_.get())) {
                input_.next();
            }
        }

        [[nodiscard]] constexpr bool at_end() const noexcept {
            return input_.at_end();
        }

        [[nodiscard]] constexpr size_t size_hint() const noexcept {
            return input_.size_hint();
        }
    };

    // Since F may be either cheap or expensive to copy, provide overloads for both const-refs and
    // rvalue-refs.

    template <class InputRange>
    [[nodiscard]] constexpr auto operator()(InputRange&& input) const& {
        using Inner = get_idempotent_range_type_t<InputRange>;
        return Range<Inner>{as_idempotent_input_range(std::forward<InputRange>(input)), pred};
    }
    template <class InputRange>
    [[nodiscard]] constexpr auto operator()(InputRange&& input) && {
        using Inner = get_idempotent_range_type_t<InputRange>;
        return Range<Inner>{as_idempotent_input_range(std::forward<InputRange>(input)), std::move(pred)};
    }
};
template <class F>
filter(F &&)->filter<remove_cvref_t<F>>;

/*!
    @brief Create a range that produces at most N elements from the beginning of its input.
*/
struct take {
    const size_t n;
    constexpr explicit take(size_t n) noexcept : n(n) {}

    template <class R>
    struct Range {
        using output_type = typename R::output_type;
        static constexpr bool is_finite = true;
        static constexpr bool is_idempotent = is_idempotent_v<R>;

        R inner;
        const size_t n;
        size_t i = 0;

        constexpr Range(R inner, size_t n) noexcept : inner(std::move(inner)), n(n) {}

        [[nodiscard]] constexpr output_type get() const noexcept {
            RX_ASSERT(!at_end());
            return inner.get();
        }

        constexpr void next() noexcept {
            RX_ASSERT(!at_end());
            ++i;
            inner.next();
        }

        [[nodiscard]] constexpr bool at_end() const noexcept {
            return i >= n || inner.at_end();
        }

        constexpr size_t size_hint() const noexcept {
            return n;
        }

        constexpr size_t advance_by(size_t m) noexcept {
            using RX_NAMESPACE::advance_by;
            // Addition beyond n and integer overflow both clamp to the end.
            size_t check = i + m;
            bool int_did_overflow = check < i;
            bool bounds_did_overflow = check > n;

            size_t advanced = 0;
            if (!int_did_overflow && !bounds_did_overflow) {
                advanced = m;
                advance_by(inner, advanced);
                i += m;
            } else if (i != n) {
                advanced = n - i;
                advance_by(inner, advanced);
                i = n;
            }
            RX_ASSERT((!int_did_overflow && !bounds_did_overflow) || at_end());
            return advanced;
        }
    };

    template <class InputRange>
    [[nodiscard]] constexpr auto operator()(InputRange&& input) const {
        using Inner = get_range_type_t<InputRange>;
        return Range<Inner>{as_input_range(std::forward<InputRange>(input)), n};
    }
};

/*!
    @brief Generate N copies of type T.

    This is equivalent to `fill(value) | take(n)`.
*/
template <class T>
constexpr auto fill_n(size_t n, T&& v) {
    return fill(std::forward<T>(v)) | take(n);
}

/// Alias for `take()`.
using first_n = take;

/*!
    @brief Create a range that skips the first N elements of its input.
*/
struct skip_n {
    const size_t n;
    constexpr explicit skip_n(size_t n) noexcept : n(n) {}

    template <class InputRange>
    [[nodiscard]] constexpr auto operator()(InputRange&& input) const {
        auto range = as_input_range(std::forward<InputRange>(input));
        advance_by(range, n);
        return range;
    }
};

/*!
    @brief Produce elements from the input until the predicate returns true.

    Note: The element for which the predicate returned true is not included in the output.

    @tparam P A predicate function callable with elements of the input as its argument, returning a
              boolean.
*/
template <class P>
struct until {
    P pred;
    template <class T>
    constexpr explicit until(T&& pred) : pred(std::forward<T>(pred)) {}

    template <class R>
    struct Range {
        static_assert(is_idempotent_v<R>);
        using output_type = remove_cvref_t<typename R::output_type>;
<<<<<<< HEAD
        static constexpr bool is_finite = is_finite_v<R>;
        static constexpr bool is_idempotent = false; // we call get() multiple times
=======
        static constexpr bool is_finite = true;
        static constexpr bool is_idempotent = true;
>>>>>>> 04822cdd

        R input;
        P pred;
        bool done = false;

        template <class Rx, class Px>
        constexpr Range(Rx&& input, Px&& pred) noexcept
            : input(std::forward<Rx>(input)), pred(std::forward<Px>(pred)), done(input.at_end()) {
            if (!done) {
                done = pred(input.get());
            }
        }

        [[nodiscard]] constexpr decltype(auto) get() const& noexcept {
            RX_ASSERT(!at_end());
            return input.get();
        }

        [[nodiscard]] constexpr decltype(auto) get() && noexcept {
            RX_ASSERT(!at_end());
            return input.get();
        }

        constexpr void next() noexcept {
            RX_ASSERT(!at_end());
            input.next();
            done = input.at_end();
            if (!done) {
                done = pred(input.get());
            }
        }

        [[nodiscard]] constexpr bool at_end() const noexcept {
            return done;
        }

        constexpr size_t size_hint() const noexcept {
            return 0;
        }
    };

    template <class InputRange>
    constexpr auto operator()(InputRange&& input) const& {
        using Inner = get_idempotent_range_type_t<InputRange>;
        return Range<Inner>{as_idempotent_input_range(std::forward<InputRange>(input)), pred};
    }

    template <class InputRange>
    constexpr auto operator()(InputRange&& input) && {
        using Inner = get_idempotent_range_type_t<InputRange>;
        return Range<Inner>{as_idempotent_input_range(std::forward<InputRange>(input)), std::move(pred)};
    }
};
template <class P>
until(P &&)->until<remove_cvref_t<P>>;

template <class... Inputs>
struct ZipRange {
    static_assert(sizeof...(Inputs) > 0);

    std::tuple<Inputs...> inputs;
    using output_type = std::tuple<remove_cvref_t<typename Inputs::output_type>...>;
    static constexpr bool is_finite = (is_finite_v<Inputs> || ...);
    static constexpr bool is_idempotent = (is_idempotent_v<Inputs> && ...);

    template <class... Tx>
    constexpr explicit ZipRange(std::tuple<Tx...>&& tuple) : inputs(tuple) {}

    [[nodiscard]] constexpr output_type get() const noexcept {
        RX_ASSERT(!at_end());
        return _get(std::index_sequence_for<Inputs...>{});
    }

    constexpr void next() noexcept {
        RX_ASSERT(!at_end());
        _next(std::index_sequence_for<Inputs...>{});
    }

    [[nodiscard]] constexpr bool at_end() const noexcept {
        return _at_end(std::index_sequence_for<Inputs...>{});
    }

    constexpr size_t size_hint() const noexcept {
        return _size_hint(std::index_sequence_for<Inputs...>{});
    }

    constexpr size_t advance_by(size_t n) noexcept {
        return _advance_by(std::index_sequence_for<Inputs...>{}, n);
    }

private:
    template <size_t... Index>
    [[nodiscard]] constexpr output_type _get(std::index_sequence<Index...>) const noexcept {
        return output_type(std::forward_as_tuple(std::get<Index>(inputs).get()...));
    }

    template <size_t... Index>
    constexpr void _next(std::index_sequence<Index...>) noexcept {
        (std::get<Index>(inputs).next(), ...);
    }

    template <size_t... Index>
    [[nodiscard]] constexpr bool _at_end(std::index_sequence<Index...>) const noexcept {
        return (std::get<Index>(inputs).at_end() || ...);
    }

    template <size_t... Index>
    constexpr size_t _size_hint(std::index_sequence<Index...>) const noexcept {
        return std::min({std::get<Index>(inputs).size_hint()...});
    }

    template <size_t... Index>
    constexpr size_t _advance_by(std::index_sequence<Index...>, size_t n) noexcept {
        using RX_NAMESPACE::advance_by;
        return std::min({advance_by(std::get<Index>(inputs), n)...});
    }
};
template <class... Inputs>
ZipRange(std::tuple<Inputs...> &&)->ZipRange<remove_cvref_t<Inputs>...>;

/*!
    @brief Zip two or more ranges.

    Until none of the ranges are at end, produce a tuple of an element from each range.

    The ranges are not required to produce the same number of elements, but elements will only be
    produced until one of the ranges reaches its end.
*/
template <class... Inputs>
[[nodiscard]] constexpr auto zip(Inputs&&... inputs) noexcept {
    // For some reason, argument deduction doesn't work here.
    return ZipRange(std::forward_as_tuple(as_input_range(std::forward<Inputs>(inputs))...));
}

/*!
    @brief Enumerate elements of the input sequentially.

    Equivalent to `zip(seq(), inputs...)`.

    The inputs are not required to produce the same number of elements, but elements will only be
    produced until one of the ranges reaches its end.
*/
template <class... Inputs>
[[nodiscard]] constexpr auto enumerate(Inputs&&... inputs) noexcept {
    return ZipRange(
        std::forward_as_tuple(seq<size_t>(), as_input_range(std::forward<Inputs>(inputs))...));
}

/*!
    @brief Produce sequential groups of exactly N elements.

    The output type is a range of exactly N element.

    If the input produces a number of inputs that is not divisible by N, elements at the end will be
    skipped.
*/
struct in_groups_of_exactly {
    const size_t n;

    constexpr explicit in_groups_of_exactly(size_t n) : n(n) {
        if (n == 0) {
            throw std::runtime_error("in_groups_of_exactly(0) is not allowed");
        }
    }

    template <class R>
    struct Range {
        using element_type = remove_cvref_t<typename R::output_type>;
        using output_type = remove_cvref_t<decltype(std::declval<R>() | take(1))>;
        static constexpr bool is_finite = is_finite_v<R>;
        static constexpr bool is_idempotent = true; // ... but we output potentially non-idempotent
                                                    // ranges.

        R inner;
        const size_t n;
        RX_OPTIONAL<output_type> storage;

        constexpr explicit Range(R inner, size_t n) : inner(std::move(inner)), n(n) {
            next();
        }


        [[nodiscard]] constexpr output_type get() const& noexcept {
            RX_ASSERT(!at_end());
            return *storage;
        }

        [[nodiscard]] constexpr output_type get() && noexcept {
            RX_ASSERT(!at_end());
            return std::move(*storage);
        }

        [[nodiscard]] constexpr bool at_end() const noexcept {
            return bool(!storage);
        }

        constexpr void next() noexcept {
            storage.reset();
            if (RX_LIKELY(!inner.at_end())) {
                auto copy = as_input_range(inner);
                using RX_NAMESPACE::advance_by;
                if (RX_LIKELY(n > 1)) {
                    advance_by(inner, n - 1);
                    if (inner.at_end()) {
                        // end was reached before we could produce a whole group.
                        storage.reset();
                        return;
                    }
                }
                // n cannot be zero
                inner.next();
                storage.emplace(std::move(copy) | take(n));
            }
        }

        constexpr size_t size_hint() const noexcept {
            return inner.size_hint() / n;
        }

        constexpr size_t advance_by(size_t m) noexcept {
            using RX_NAMESPACE::advance_by;
            size_t advanced = advance_by(inner, n * m);
            next();
            return advanced / n;
        }
    };

    template <class R>
    [[nodiscard]] auto operator()(R&& input) const {
        using Inner = get_range_type_t<R>;
        return Range<Inner>{as_input_range(std::forward<R>(input)), n};
    }
};

/*!
    @brief Produce sequential groups of N or fewer elements.

    The output type is a range producing at most N elements. If the input produces a number of
    inputs that is not divisible by N, the last group produces will have a size < N.
*/
struct in_groups_of {
    size_t n;

    constexpr explicit in_groups_of(size_t n) : n(n) {
        if (n == 0) {
            throw std::runtime_error("in_groups_of(0) is not allowed");
        }
    }

    template <class R>
    struct Range {
        using element_type = remove_cvref_t<typename R::output_type>;
        using output_type = decltype(std::declval<R>() | take(1));
        static constexpr bool is_finite = is_finite_v<R>;
        static constexpr bool is_idempotent = true; // ... but we output potentially non-idempotent
                                                    // ranges.

        R inner;
        RX_OPTIONAL<output_type> storage;
        size_t n;

        Range(R inner, size_t n) : inner(std::move(inner)), n(n) {
            next();
        }

        [[nodiscard]] output_type get() const& noexcept {
            RX_ASSERT(!at_end());
            return *storage;
        }

        [[nodiscard]] output_type get() && noexcept {
            RX_ASSERT(!at_end());
            return std::move(*storage);
        }

        [[nodiscard]] bool at_end() const noexcept {
            return bool(!storage);
        }

        constexpr void next() noexcept {
            storage.reset();
            if (RX_LIKELY(!inner.at_end())) {
                auto copy = as_input_range(inner);
                using RX_NAMESPACE::advance_by;
                advance_by(inner, n);
                storage.emplace(std::move(copy) | take(n));
            }
        }

        [[nodiscard]] size_t size_hint() const noexcept {
            // Round up.
            return (inner.size_hint() + n - 1) / n;
        }

        constexpr size_t advance_by(size_t m) noexcept {
            using RX_NAMESPACE::advance_by;
            size_t advanced = advance_by(inner, n * m);
            next();
            // Round up
            return (advanced + n - 1) / n;
        }
    };

    template <class R>
    [[nodiscard]] constexpr auto operator()(R&& input) const {
        using Inner = get_range_type_t<R>;
        return Range<Inner>{as_input_range(std::forward<R>(input)), n};
    }
};

/*!
    @brief Produce consecutive groups of elements for which P returns the same value, according to
    the Compare function.

    The output type is a range of the same types as the input. The size of the range is
    indeterminate, but always greater than 0.

    @tparam P The discriminant function. When the return value of this function changes, according
              to Compare, a new group is emitted.
    @tparam Compare The compare function used to compare return values of P.
    @tparam group_size_hint A hint about the average group size. It is 8 by default (somewhat
                            arbitrarily). If smaller or larger groups are expected, this parameter
                            can be tuned to avoid either preallocating too little or too much,
                            respectively, when outputting to a sink that supports `reserve()`.
*/
template <class P, class Compare = std::equal_to<void>, size_t group_size_hint = 8>
struct group_adjacent_by : private Compare {
    P pred;
    template <class T, class C>
    constexpr explicit group_adjacent_by(T&& pred, C&& cmp)
        : Compare(std::forward<C>(cmp)), pred(std::forward<T>(pred)) {}
    template <class T>
    constexpr explicit group_adjacent_by(T&& pred) : pred(std::forward<T>(pred)) {}

    template <class R>
    struct Range : private Compare {
        using element_type = remove_cvref_t<typename R::output_type>;
        using output_type = remove_cvref_t<decltype(std::declval<R>() | take(1))>;
        static constexpr bool is_finite = is_finite_v<R>;
        static constexpr bool is_idempotent = true; // we have internal storage

        R inner;
        P pred;
        // rationale: most ranges in this library are not assignable
        RX_OPTIONAL<output_type> storage;

        Range(R inner, P pred, Compare cmp)
            : Compare(std::move(cmp)), inner(std::move(inner)), pred(std::move(pred)) {
            next();
        }

        [[nodiscard]] constexpr output_type get() const noexcept {
            RX_ASSERT(!at_end());
            return *storage;
        }

        [[nodiscard]] constexpr bool at_end() const noexcept {
            return !bool(storage);
        }

        void next() noexcept {
            // No at_end() test: method is called in constructor.
            if (RX_LIKELY(!inner.at_end())) {
                fill_group();
            } else {
                storage.reset();
            }
        }

        [[nodiscard]] size_t size_hint() const noexcept {
            // It's impossible to say how many groups we will produce, but we can take a guess.
            // Somewhat arbitrarily, we just assume that we will produce groups of about 8.
            if constexpr (R::is_finite) {
                const size_t n = inner.size_hint();
                return n / group_size_hint + 1;
            } else {
                return std::numeric_limits<size_t>::max();
            }
        }

        constexpr void fill_group() {
            auto copy = as_input_range(inner);
            const auto& current = inner.get(); // lifetime extension for value types
            auto p = pred(current);
            size_t n = 0;
            const Compare& cmp = *this;
            do {
                ++n;
                inner.next();
                if (inner.at_end()) {
                    break;
                }
            } while (cmp(p, pred(inner.get())));
            storage.emplace(std::move(copy) | take(n));
        }
    };

    template <class R>
    [[nodiscard]] constexpr auto operator()(R&& input) const {
        using Inner = get_range_type_t<R>;
        const Compare& cmp = *this;
        return Range<Inner>{as_input_range(std::forward<R>(input)), pred, cmp};
    }
};

template <class P>
group_adjacent_by(P &&)->group_adjacent_by<remove_cvref_t<P>>;
template <class P, class Compare>
group_adjacent_by(P&&, Compare &&)->group_adjacent_by<remove_cvref_t<P>, remove_cvref_t<Compare>>;

/*!
    @brief Sink element(s) into an optional.

    If the input produces 1 or more output, the last element produced will be placed in the result.

    If the input produces 0 outputs, the result will be nullopt.
*/
struct to_opt {
    template <class R>
    [[nodiscard]] constexpr auto operator()(R&& input) noexcept {
        RX_OPTIONAL<get_output_type_of_t<R>> result;
        sink(std::forward<R>(input), result);
        return result;
    }
};

/*!
    @brief Get the first element of a range, if it exists.

    The result is an optional containing the first element, or none if the range did not produce any
    outputs.
*/
struct first {
    template <class R>
    [[nodiscard]] constexpr auto operator()(R&& input) const {
        return to_opt()(take(1)(std::forward<R>(input)));
    }
};

struct to_vector {
    template <class R>
    [[nodiscard]] constexpr auto operator()(R&& range) const {
        std::vector<remove_cvref_t<get_output_type_of_t<R>>> vec;
        sink(std::forward<R>(range), vec);
        return vec;
    }
};

/*!
    @brief Convert range into std::vector.
*/
struct to_list {
    template <class R>
    [[nodiscard]] constexpr auto operator()(R&& range) const {
        std::list<remove_cvref_t<get_output_type_of_t<R>>> list;
        sink(std::forward<R>(range), list);
        return list;
    }
};

/*!
    @brief Convert range into std::map.

    The input range is expected to produce values conforming to the "tuple" concept, i.e.,
    std::get<0>(value) and std::get<1>(value) are defined, as well as std::tuple_element<0> and
    std::tuple_element<1>.

    The first element of the output will be the key, and the second element will be the value.
*/
struct to_map {
    template <class R>
    [[nodiscard]] constexpr auto operator()(R&& range) const {
        using output_type = get_output_type_of_t<R>;
        using key_type = remove_cvref_t<std::tuple_element_t<0, output_type>>;
        using value_type = remove_cvref_t<std::tuple_element_t<1, output_type>>;
        std::map<key_type, value_type> result;
        // Note: Sink only modifies the input if it actually is an rvalue reference.
        sink(std::forward<R>(range), result);
        return result;
    }
};

/*!
    @brief Convert range into std::set.
*/
struct to_set {
    template <class R>
    [[nodiscard]] constexpr auto operator()(R&& range) const {
        using output_type = remove_cvref_t<get_output_type_of_t<R>>;
        std::set<output_type> result;
        // Note: Sink only modifies the input if it actually is an rvalue reference.
        sink(std::forward<R>(range), result);
        return result;
    }
};

/*!
    @brief Count number of outputs of the input range.
*/
struct count {
    template <class R>
    [[nodiscard]] constexpr size_t operator()(R&& range) const {
        using range_type = remove_cvref_t<decltype(as_input_range(std::forward<R>(range)))>;
        RX_TYPE_ASSERT(is_finite<range_type>);
        // Copying for reentrancy.
        auto copy = as_input_range(std::forward<R>(range));
        size_t n = 0;
        while (RX_LIKELY(!copy.at_end())) {
            n += 1;
            copy.next();
        }
        return n;
    }
};

/*!
    @brief Binary left-fold of a range.

    Produces a single value created from consecutive calls to the provided function.

    @tparam T The type of the initial value and internal accumulator.
    @tparam F The
*/
template <class T, class F>
struct foldl {
    T init;
    F func;

    template <class U, class E>
    constexpr foldl(U&& init, E&& func)
        : init(std::forward<U>(init)), func(std::forward<E>(func)) {}

    template <class InputRange>
    constexpr T operator()(InputRange&& input) {
        // Copying for reentrancy.
        auto copy = as_input_range(std::forward<InputRange>(input));
        RX_TYPE_ASSERT(is_finite<decltype(copy)>);
        T accum = init;
        if (RX_UNLIKELY(copy.at_end()))
            return accum;
        do {
            accum = func(accum, copy.get());
            copy.next();
        } while (RX_LIKELY(!copy.at_end()));
        return accum;
    }
};
template <class T, class F>
foldl(T&&, F &&)->foldl<remove_cvref_t<T>, remove_cvref_t<F>>;

/*!
    @brief Sum the input range.

    The output type of the input range is required to implement `operator+`.
*/
struct sum {
    constexpr sum() = default;
    template <class R>
    [[nodiscard]] constexpr auto operator()(R&& input) const noexcept {
        using type = remove_cvref_t<get_output_type_of_t<R>>;
        // Note: foldl is reentrant.
        auto folder = foldl(
            type{}, [](type accum, auto&& x) constexpr { return accum + x; });
        return std::move(folder)(std::forward<R>(input));
    }
};

/*!
    @brief Produce the max value of the input range as an optional.

    If the input is empty, "none" is returned.

    The output type of the input range is compared using an instance of Compare, which is
    `std::less<void>` by default.

    @tparam Compare The comparison function.
*/
template <class Compare = std::less<void>>
struct max : private Compare {
    template <class... Args>
    constexpr max(Args&&... args) noexcept : Compare(std::forward<Args>(args)...) {}
    constexpr max() = default;

    template <class R>
    [[nodiscard]] constexpr auto operator()(R&& range) const noexcept {
        using type = remove_cvref_t<get_output_type_of_t<R>>;
        decltype(auto) input = as_input_range(std::forward<R>(range));
        using range_type = decltype(input);
        if (RX_LIKELY(!input.at_end())) {
            type first = input.get();
            input.next();
            auto folder = foldl(
                std::move(first), [this](auto&& accum, auto&& x) constexpr {
                    // Note: Can't use std::max(), because it takes the comparison function
                    // by-value.
                    const Compare& cmp = *this;
                    const auto& accum_ = accum;
                    const auto& x_ = x;
                    return cmp(x_, accum_) ? std::forward<decltype(accum)>(accum)
                                           : std::forward<decltype(x)>(x);
                });
            return RX_OPTIONAL<type>{std::move(folder)(std::forward<range_type>(input))};
        } else {
            // GCC 9.1 mistakenly thinks the return value is uninitialized unless we declare it as a
            // local first.
            const RX_OPTIONAL<type> none;
            return none;
        }
    }
};
max()->max<>;

template <class Compare = std::less<void>>
struct min : private Compare {
    template <class... Args>
    constexpr min(Args&&... args) noexcept : Compare(std::forward<Args>(args)...) {}
    constexpr min() = default;

    template <class R>
    [[nodiscard]] constexpr auto operator()(R&& range) const noexcept {
        using type = remove_cvref_t<get_output_type_of_t<R>>;
        decltype(auto) input = as_input_range(std::forward<R>(range));
        using range_type = decltype(input);
        if (RX_LIKELY(!input.at_end())) {
            auto folder = foldl(
                type{}, [this](auto&& accum, auto&& x) constexpr {
                    // Note: Can't use std::min(), because it takes the comparison function
                    // by-value.
                    const Compare& cmp = *this;
                    const auto& accum_ = accum;
                    const auto& x_ = x;
                    return cmp(accum_, x_) ? std::forward<decltype(accum)>(accum)
                                           : std::forward<decltype(x)>(x);
                });
            return RX_OPTIONAL<type>{std::move(folder)(std::forward<range_type>(input))};
        } else {
            // GCC 9.1 mistakenly thinks the return value is uninitialized unless we declare it as a
            // local first.
            const RX_OPTIONAL<type> none;
            return none;
        }
    }
};
min()->min<>;

/*!
    @brief Checks if the predicate returns true for any element in the input range.

    @tparam P An object callable with the result of the input range, returning a boolean.
*/
template <class P>
struct any_of {
    P pred;

    template <class T>
    constexpr explicit any_of(T&& pred) : pred(std::forward<T>(pred)) {}

    template <class R>
    [[nodiscard]] constexpr bool operator()(R&& range) const {
        // Copying for reentrancy.
        auto copy = as_input_range(std::forward<R>(range));
        RX_TYPE_ASSERT(is_finite<decltype(copy)>);
        while (RX_LIKELY(!copy.at_end())) {
            if (pred(copy.get())) {
                return true;
            }
            copy.next();
        }
        return false;
    }
};
template <class P>
any_of(P &&)->any_of<P>;

/*!
    @brief Checks if the predicate returns true for all elements in the input range.

    @tparam P An object callable with the result of the input range, returning a boolean.
*/
template <class P>
struct all_of {
    P pred;

    template <class T>
    constexpr explicit all_of(T&& pred) : pred(std::forward<T>(pred)) {}

    template <class R>
    [[nodiscard]] constexpr bool operator()(R&& range) {
        // Copying for reentrancy.
        auto copy = as_input_range(std::forward<R>(range));
        RX_TYPE_ASSERT(is_finite<decltype(copy)>);
        while (RX_LIKELY(!copy.at_end())) {
            if (!pred(copy.get())) {
                return false;
            }
            copy.next();
        }
        return true;
    }
};
template <class P>
all_of(P &&)->all_of<P>;

/*!
    @brief Checks that the predicate returns false for all elements in the input range.

    @tparam P An object callable with the result of the input range, returning a boolean.
*/
template <class P>
struct none_of {
    P pred;
    template <class T>
    constexpr explicit none_of(T&& pred) : pred(std::forward<T>(pred)) {}

    template <class R>
    [[nodiscard]] constexpr bool operator()(R&& range) {
        // Copying for reentrancy.
        auto copy = as_input_range(std::forward<R>(range));
        RX_TYPE_ASSERT(is_finite<decltype(copy)>);
        while (RX_LIKELY(!copy.at_end())) {
            if (pred(copy.get())) {
                return false;
            }
            copy.next();
        }
        return true;
    }
};
template <class P>
none_of(P &&)->none_of<P>;

/*!
    @brief Perform action for each element of the input range.

    This is usually redundant, since normal range-based for loops are supported, but in some cases
    it can yield more readable code, especially for long chains of combinators.
*/
template <class F>
struct for_each {
    F func;
    template <class T>
    constexpr explicit for_each(T&& func) : func(std::forward<T>(func)) {}

    template <class R>
    constexpr void operator()(R&& range) {
        // Copying for reentrancy.
        auto copy = as_input_range(std::forward<R>(range));
        while (RX_LIKELY(!copy.at_end())) {
            func(copy.get());
            copy.next();
        }
    }
};
template <class F>
for_each(F &&)->for_each<remove_cvref_t<F>>;

/*!
    @brief Append elements from the range into an existing container.
*/
template <class C>
struct append {
    C& out;
    constexpr explicit append(C& out) : out(out) {}

    template <class R>
    constexpr C& operator()(R&& range) {
        // Note: sink() only advances the input range if it is actually an rvalue reference.
        sink(std::forward<R>(range), out);
        return out;
    }
};
template <class C>
struct append <C&&> {
    C out;
    constexpr explicit append(C&& out) : out(std::move(out)) {}

    template <class R>
    [[nodiscard]] constexpr C operator()(R&& range) && {
        // Note: sink() only advances the input range if it is actually an rvalue reference.
        sink(std::forward<R>(range), out);
        return std::move(out);
    }
};
template <class C>
append(C&)->append<C>;
template <class C>
append(C&&)->append<C&&>;

/// Sorting sink.
///
/// Writes the result of the inner range to the output, and sorts the output container.
template <class Compare = std::less<void>>
struct sort : private Compare {
    template <class... Args>
    constexpr explicit sort(Args&&... args) noexcept : Compare(std::forward<Args>(args)...) {}
    constexpr sort() = default;

    template <class InputRange>
    struct Range : private Compare {
        using output_type = get_output_type_of_t<InputRange>;
        InputRange input;
        constexpr Range(InputRange input, Compare cmp)
            : Compare(std::move(cmp)), input(std::move(input)) {}

        template <class Out>
            constexpr void sink(Out& out) && noexcept {
            using RX_NAMESPACE::sink; // enable ADL
            sink(std::move(input), out);
            // Note: This indirection is only required because GNU libstdc++ implements sort() in a
            // way that requires the predicate to be copy-constructible.
            using compare_type = remove_cvref_t<output_type>;
            struct indirection {
                const Compare* cmp;
                constexpr explicit indirection(const Compare* cmp) : cmp(cmp) {}
                constexpr bool operator()(const compare_type& lhs, const compare_type& rhs) const
                    noexcept {
                    return (*cmp)(lhs, rhs);
                }
            };
            std::sort(begin(out), end(out), indirection(this));
        }
    };

    template <class InputRange>
    [[nodiscard]] constexpr auto operator()(InputRange&& input) const& noexcept {
        // Note: We don't want to use as_input_range(), because it would copy the input when
        // chaining sinks.
        using Inner = remove_cvref_t<InputRange>;
        const Compare& cmp = *this;
        return Range<Inner>{std::forward<InputRange>(input), cmp};
    }

    template <class InputRange>
        [[nodiscard]] constexpr auto operator()(InputRange&& input) && noexcept {
        using Inner = remove_cvref_t<InputRange>;
        return Range<Inner>{std::forward<InputRange>(input), static_cast<Compare&&>(*this)};
    }
};
template <class Compare>
sort(Compare &&)->sort<remove_cvref_t<Compare>>;
sort()->sort<>;

/// Unique-elements sink.
///
/// Writes the result of the inner range to the output, calls std::unique() on the output container,
/// and erases the remaining elements from the output.
///
/// Note: std::unique() only eliminates contiguous sequences of equal elements. If all duplicates
/// should be removed, sort the range first.
template <class Compare = std::equal_to<void>>
struct uniq : private Compare {
    template <class C>
    constexpr explicit uniq(C&& cmp) noexcept : Compare(std::forward<C>(cmp)) {}

    template <class InputRange>
    struct Range : private Compare {
        using output_type = get_output_type_of_t<InputRange>;
        InputRange input;
        constexpr Range(InputRange input, Compare cmp) noexcept
            : Compare(std::move(cmp)), input(std::move(input)) {}

        template <class Out>
            constexpr void sink(Out& out) && noexcept {
            using RX_NAMESPACE::sink; // enable ADL
            sink(std::move(input), out);
            const Compare& cmp = *this;
            auto remove_from = std::unique(begin(out), end(out), cmp);
            out.erase(remove_from, end(out));
        }
    };

    template <class InputRange>
    [[nodiscard]] constexpr auto operator()(InputRange&& input) const noexcept {
        // Note: We don't want to use as_input_range(), because it would copy the input when
        // chaining sinks.
        using Inner = remove_cvref_t<InputRange>;
        const Compare& cmp = *this;
        return Range<Inner>{std::forward<InputRange>(input), cmp};
    }
};
template <class Compare>
uniq(Compare &&)->uniq<remove_cvref_t<Compare>>;
uniq()->uniq<>;

/// Reverse range sink.
///
/// Writes the result of the inner range to the output, then reverses the order of the elements
/// using `std::reverse()`.
///
/// Note: Contrary to other range implementations, this requires storage. If the output is sinked
/// into a container, the storage for that container will be used, but otherwise temporary storage
/// will be allocated.
///
/// If multiple sinks are chained, they will reuse the same storage (i.e., `sort() | reverse()` will
/// operate on the same output container, modifying it in turn).
struct reverse {
    constexpr reverse() noexcept {}

    template <class InputRange>
    struct Range {
        using output_type = get_output_type_of_t<InputRange>;
        InputRange input;
        constexpr explicit Range(InputRange input) : input(std::move(input)) {}

        template <class Out>
            constexpr void sink(Out& out) && noexcept {
            using RX_NAMESPACE::sink; // enable ADL
            sink(std::move(input), out);
            std::reverse(begin(out), end(out));
        }
    };

    template <class InputRange>
    [[nodiscard]] constexpr auto operator()(InputRange&& input) const noexcept {
        // Note: We don't want to use as_input_range(), because it would copy the input when
        // chaining sinks.
        using Inner = remove_cvref_t<InputRange>;
        return Range<Inner>{std::forward<InputRange>(input)};
    }
};

/// A range that is always empty.
template <class T>
struct empty_range : public iterator_range<T*> {
    constexpr empty_range() noexcept : iterator_range<T*>(nullptr, nullptr) {}
    template <class A>
    constexpr empty_range(A&&) noexcept : empty_range() {}
};
empty_range()->empty_range<int>;
template <class T>
empty_range(T&&)->empty_range<remove_cvref_t<T>>;

template <class... Rs>
struct ChainRange {
    static_assert(sizeof...(Rs) >= 2);

    static constexpr bool is_finite = (is_finite_v<Rs> && ...);
    static constexpr bool is_idempotent = (is_idempotent_v<Rs> && ...);
    using output_type = std::common_type_t<typename Rs::output_type...>;

    std::tuple<Rs...> inner_tpl;
    size_t n = 0;

    template <class... Rx>
    explicit constexpr ChainRange(Rx&&... inner_tpl) : inner_tpl(std::forward<Rx>(inner_tpl)...) {
        _skip_to_data(std::make_index_sequence<sizeof...(Rs)>{});
    }

    [[nodiscard]] output_type get() const noexcept {
        RX_ASSERT(!at_end());
        return _get(std::make_index_sequence<sizeof...(Rs)>{});
    }

    [[nodiscard]] bool at_end() const noexcept {
        return n == sizeof...(Rs);
    }

    constexpr void next() noexcept {
        RX_ASSERT(!at_end());
        _next(std::make_index_sequence<sizeof...(Rs)>{});
    }

    [[nodiscard]] constexpr size_t size_hint() const noexcept {
        return _size_hint(std::make_index_sequence<sizeof...(Rs)>{});
    }

    constexpr size_t advance_by(size_t by) noexcept {
        RX_ASSERT(!at_end());
        return _advance_by(std::make_index_sequence<sizeof...(Rs)>{}, by);
    }

private:
    template <std::size_t... Index>
    constexpr size_t _size_hint(std::index_sequence<Index...>) const {
        return (0 + ... + std::get<Index>(inner_tpl).size_hint());
    }

    template <std::size_t... Index>
    constexpr void _next(std::index_sequence<Index...>) noexcept {
        using Fn = bool(*)(ChainRange&);
        constexpr Fn fns[] = { &_next_at<Index>... };
        if (RX_UNLIKELY(fns[n](*this))) {
            _skip_to_data(std::make_index_sequence<sizeof...(Rs)>{});
        }
    }

    template <std::size_t Index>
    static constexpr bool _next_at(ChainRange& self) noexcept {
        auto& inner = std::get<Index>(self.inner_tpl);
        inner.next();
        return inner.at_end();
    }

    template <std::size_t... Index>
    constexpr output_type _get(std::index_sequence<Index...>) const {
        using Fn = output_type(*)(const ChainRange&);
        constexpr Fn fns[] = { &_get_at<Index>... };
        return fns[n](*this);
    }

    template <std::size_t Index>
    static constexpr output_type _get_at(const ChainRange& self) {
        return std::get<Index>(self.inner_tpl).get();
    }

    template <size_t... Index>
    constexpr size_t _advance_by(std::index_sequence<Index...>, size_t by) noexcept {
        using Fn = size_t(*)(ChainRange&, size_t remainder);
        constexpr Fn fns[] = { &_advance_by_at<Index>... };
        size_t remainder = by;
        while (remainder > 0 && !at_end()) {
            size_t advanced = fns[n](*this, remainder);
            RX_ASSERT(advanced <= remainder);
            remainder -= advanced;
            if (remainder != 0)
                ++n;
        }
        return by - remainder;
    }

    template <size_t Index>
    static constexpr size_t _advance_by_at(ChainRange& self, size_t by) noexcept {
        using RX_NAMESPACE::advance_by;
        auto& inner = std::get<Index>(self.inner_tpl);
        return advance_by(inner, by);
    }

    template <std::size_t... Index>
    constexpr void _skip_to_data(std::index_sequence<Index...>) {
        using Fn = bool(*)(const ChainRange&);
        constexpr Fn fns[] = { &_at_end_at<Index>... };
        do {
            if (RX_LIKELY(!fns[n](*this))) {
                return;
            }
            ++n;
        } while (n < sizeof...(Rs));
    }

    template <std::size_t Index>
    static constexpr bool _at_end_at(const ChainRange& self) {
        return std::get<Index>(self.inner_tpl).at_end();
    }
};

/// Return values from multiple ranges.
///
/// Once the first range is exhausted, values from the second range are returned, and so on.
template <class... InputRanges>
[[nodiscard]] constexpr auto chain(InputRanges&&... inputs) {
    if constexpr (sizeof...(InputRanges) == 0) {
        return empty_range();
    } else if constexpr (sizeof...(InputRanges) == 1) {
        return std::get<0>(std::forward_as_tuple(as_input_range(std::forward<InputRanges>(inputs))...));
    } else {
        return ChainRange<get_range_type_t<InputRanges>...>{as_input_range(std::forward<InputRanges>(inputs))...};
    }
}

/// Create an infinite range repeating the input elements in a loop.
///
/// If the input is empty, the output is empty, too. Note that passing an inifite range is
/// supported, but will never cycle.
struct cycle {
    template <class R>
    struct Range {
        using output_type = typename R::output_type;
        static constexpr bool is_finite = false;
        static constexpr bool is_idempotent = R::is_idempotent;

        const R prototype;
        RX_OPTIONAL<R> input; // rationale: most ranges in this library are not assignable

        static_assert(is_finite_v<R>);

        constexpr Range(R prototype_) : prototype(std::move(prototype_)) {
            if (RX_LIKELY(!prototype.at_end())) {
                input.emplace(prototype);
            }
        }

        [[nodiscard]] constexpr output_type get() const noexcept {
            RX_ASSERT(input && !input->at_end());
            return input->get();
        }

        [[nodiscard]] constexpr bool at_end() const noexcept {
            return !bool(input);
        }

        constexpr void next() noexcept {
            RX_ASSERT(!at_end());
            input->next();
            if (RX_UNLIKELY(input->at_end())) {
                input.emplace(prototype);
            }
        }

        [[nodiscard]] constexpr size_t size_hint() const noexcept {
            return bool(input) ? std::numeric_limits<size_t>::max() : 0;
        }

        constexpr size_t advance_by(size_t n) noexcept {
            if (!input)
                return 0;
            using RX_NAMESPACE::advance_by;
            size_t remainder = n;
            while (remainder > 0) {
                size_t advanced = advance_by(*input, remainder);
                RX_ASSERT(advanced <= remainder);
                remainder -= advanced;
                if (RX_UNLIKELY(input->at_end())) {
                    input.emplace(prototype);
                }
            }
            return n;
        }

        // Note: advance_by() not specialized because we need to know when to wrap.
    };

    template <class R>
    [[nodiscard]] constexpr auto operator()(R&& input) const {
        using Inner = get_range_type_t<R>;
        return Range<Inner>{as_input_range(std::forward<R>(input))};
    }
};

/// Yield an infinite list of constant values once the input range is exhausted.
template <class V>
struct padded {
    V value;
    template <class Vx>
    explicit constexpr padded(Vx&& value) noexcept : value(std::forward<Vx>(value)) {}

    template <class R>
    struct Range {
        R input;
        const V value;

        using output_type = std::common_type_t<remove_cvref_t<get_output_type_of_t<R>>, V>;
        static constexpr bool is_finite = false;
        static constexpr bool is_idempotent = is_idempotent_v<R>;

        template <class Rx, class Vx>
        constexpr Range(Rx&& input, Vx&& value) noexcept
            : input(std::forward<Rx>(input)), value(std::forward<Vx>(value)) {}

        constexpr void next() {
            RX_ASSERT(!at_end());
            if (!input.at_end()) {
                input.next();
            }
        }

        [[nodiscard]] constexpr output_type get() const {
            RX_ASSERT(!at_end());
            if (!input.at_end()) {
                return input.get();
            } else {
                return value;
            }
        }

        [[nodiscard]] constexpr bool at_end() const {
            return false;
        }

        [[nodiscard]] constexpr size_t size_hint() const noexcept {
            return std::numeric_limits<size_t>::max();
        }

         constexpr size_t advance_by(size_t n) noexcept {
             using RX_NAMESPACE::advance_by;
             size_t advanced = advance_by(input, n);
             return advanced % n;
         }
    };

    template <class InputRange>
    [[nodiscard]] constexpr auto operator()(InputRange&& input) const& noexcept {
        using Inner = get_range_type_t<InputRange>;
        return Range<Inner>{as_input_range(std::forward<InputRange>(input)), value};
    }

    template <class InputRange>
    [[nodiscard]] constexpr auto operator()(InputRange&& input) && noexcept {
        using Inner = get_range_type_t<InputRange>;
        return Range<Inner>{as_input_range(std::forward<InputRange>(input)), std::move(value)};
    }
};
template <class V>
padded(V&)->padded<remove_cvref_t<V>>;
template <class V>
padded(V&&)->padded<remove_cvref_t<V>>;

template <class... Inputs>
struct ZipLongestRange {
    static_assert(sizeof...(Inputs) > 0);

    std::tuple<Inputs...> inputs;
    using output_type = std::tuple<RX_OPTIONAL<remove_cvref_t<typename Inputs::output_type>>...>;
    static constexpr bool is_finite = (is_finite_v<Inputs> && ...);
    static constexpr bool is_idempotent = (is_idempotent_v<Inputs> && ...);

    template <class... Tx>
    constexpr explicit ZipLongestRange(std::tuple<Tx...>&& tuple) : inputs(tuple) {}

    [[nodiscard]] constexpr output_type get() const noexcept {
        RX_ASSERT(!at_end());
        return _get(std::index_sequence_for<Inputs...>{});
    }

    constexpr void next() noexcept {
        RX_ASSERT(!at_end());
        _next(std::index_sequence_for<Inputs...>{});
    }

    [[nodiscard]] constexpr bool at_end() const noexcept {
        return _at_end(std::index_sequence_for<Inputs...>{});
    }

    constexpr size_t size_hint() const noexcept {
        return _size_hint(std::index_sequence_for<Inputs...>{});
    }

    constexpr size_t advance_by(size_t n) noexcept {
        return _advance_by(std::index_sequence_for<Inputs...>{}, n);
    }

private:
    template <size_t... Index>
    [[nodiscard]] constexpr output_type _get(std::index_sequence<Index...>) const noexcept {
        return output_type(std::forward_as_tuple((std::get<Index>(inputs) | first())...));
    }

    template <size_t... Index>
    constexpr void _next(std::index_sequence<Index...>) noexcept {
        ((std::get<Index>(inputs).at_end() ? 0 : (std::get<Index>(inputs).next(), 0)), ...);
    }

    template <size_t... Index>
    [[nodiscard]] constexpr bool _at_end(std::index_sequence<Index...>) const noexcept {
        return (std::get<Index>(inputs).at_end() && ...);
    }

    template <size_t... Index>
    constexpr size_t _size_hint(std::index_sequence<Index...>) const noexcept {
        return std::max({std::get<Index>(inputs).size_hint()...});
    }

    template <size_t... Index>
    constexpr size_t _advance_by(std::index_sequence<Index...>, size_t n) noexcept {
        using RX_NAMESPACE::advance_by;
        return std::max({advance_by(std::get<Index>(inputs), n)...});
    }
};
template <class... Inputs>
ZipLongestRange(std::tuple<Inputs...> &&)->ZipLongestRange<remove_cvref_t<Inputs>...>;

/*!
    @brief Zip two or more ranges, return longest range.
    Until all of the ranges are at end, produce a tuple of an element from each range.
    The ranges are not required to produce the same number of elements, and elements will be
    produced until all of the ranges reach their end. Ranges that ended earlier produce nullopt.
*/
template <class... Inputs>
[[nodiscard]] constexpr auto zip_longest(Inputs&&... inputs) noexcept {
    // For some reason, argument deduction doesn't work here.
    return ZipLongestRange(std::forward_as_tuple(as_input_range(std::forward<Inputs>(inputs))...));
}

/// Copy values of a range into a container during iteration.
template <class Dest>
struct tee {
    Dest& dest;
    explicit constexpr tee(Dest& dest) noexcept : dest(dest) {}

    template <class R>
    struct Range {
        R input;
        Dest& dest;

        using output_type = get_output_type_of_t<R>;
        static constexpr bool is_finite = is_finite_v<R>;
        static constexpr bool is_idempotent = false;

        constexpr void next() {
            sink_one(input.get(), dest);
            input.next();
        }

        constexpr output_type get() const {
            return input.get();
        }

        constexpr bool at_end() const {
            return input.at_end();
        }

        constexpr size_t size_hint() const noexcept {
            return input.size_hint();
        }

        // Note: advance_by() not specialized because tee() needs to see every
        // element.
    };

    template <class InputRange>
    [[nodiscard]] constexpr auto operator()(InputRange&& input) const noexcept {
        using Inner = get_idempotent_range_type_t<InputRange>;
        return Range<Inner>{as_idempotent_input_range(std::forward<InputRange>(input)), dest};
    }
};
template <class Dest>
tee(Dest&)->tee<remove_cvref_t<Dest>>;

/// Return a range flattening one level of nesting in a range of ranges.
///
/// Supply a template parameter bigger than 1 to flatten multiple levels at once.
template <size_t Depth>
struct flatten;
flatten()->flatten<1>;

template <>
struct flatten <0> {
    template <class InputRange>
    [[nodiscard]] constexpr auto operator()(InputRange&& input) const noexcept {
        return std::forward<InputRange>(input);
    }
};

template <>
struct flatten <1> {
    template <class R>
    struct Range {
        using S = get_range_type_t<get_output_type_of_t<R>>;
        using output_type = get_output_type_of_t<S>;

        static constexpr bool is_finite = is_finite_v<R> && is_finite_v<S>;
        static constexpr bool is_idempotent = is_idempotent_v<S>;

        R outer_range;
        RX_OPTIONAL<S> inner_range;

        template <class Rx>
        constexpr explicit Range(Rx&& input) : outer_range(std::forward<Rx>(input)) {
            while (RX_LIKELY(!outer_range.at_end())) {
                inner_range.emplace(as_input_range(outer_range.get()));
                if (RX_LIKELY(!inner_range->at_end())) {
                    return;
                }
            }
            inner_range.reset();
        }

        [[nodiscard]] constexpr bool at_end() const noexcept {
            return !bool(inner_range);
        }

        [[nodiscard]] constexpr output_type get() const noexcept {
            RX_ASSERT(!at_end());
            return inner_range->get();
        }

        constexpr void next() noexcept {
            RX_ASSERT(!at_end());

            inner_range->next();
            if (RX_LIKELY(!inner_range->at_end())) {
                return;
            }

            for (;;) {
                outer_range.next();
                if (RX_UNLIKELY(outer_range.at_end())) {
                    break;
                }

                inner_range.emplace(as_input_range(outer_range.get()));
                if (RX_LIKELY(!inner_range->at_end())) {
                    return;
                }
            }
            inner_range.reset();
        }

        [[nodiscard]] constexpr size_t size_hint() const noexcept {
            if (at_end()) {
                return 0;
            }

            auto r = outer_range.size_hint();
            if (r == 0 || r == std::numeric_limits<size_t>::max()) {
                return r;
            }

            auto s = inner_range->size_hint();
            if (s == std::numeric_limits<size_t>::max()) {
                return s;
            } else if (s == 0) {
                // Only because this inner range is empty, does not mean all inner ranges are.
                // But either way, we have to assume the other ones have at least one element.
                return r;
            }

            auto rs = r * s;
            if (rs < r || rs < s) {
                // If the multiplication overflows, return the maximum.
                return std::numeric_limits<size_t>::max();
            } else {
                return rs;
            }
        }
    };

    template <class InputRange>
    [[nodiscard]] constexpr auto operator()(InputRange&& input) const noexcept {
        using Inner = get_range_type_t<InputRange>;
        return Range<Inner>{as_input_range(std::forward<InputRange>(input))};
    }
};

template <size_t Depth>
struct flatten {
    template <class InputRange>
    [[nodiscard]] constexpr auto operator()(InputRange&& input) const noexcept {
        return std::forward<InputRange>(input) | flatten<1>() | flatten<Depth - 1>();
    }
};

/// A sink that simply discards all elements of a range.
///
/// Use as `append(null_sink())` if you need the range to run, but you don't need the result.
struct null_sink {
    struct value_type {};

    template <class... V>
    constexpr void emplace_back(V&&...) const noexcept {}
};

} // namespace RX_NAMESPACE

#endif // RX_RANGES_HPP_INCLUDED<|MERGE_RESOLUTION|>--- conflicted
+++ resolved
@@ -1080,13 +1080,8 @@
     struct Range {
         static_assert(is_idempotent_v<R>);
         using output_type = remove_cvref_t<typename R::output_type>;
-<<<<<<< HEAD
-        static constexpr bool is_finite = is_finite_v<R>;
-        static constexpr bool is_idempotent = false; // we call get() multiple times
-=======
         static constexpr bool is_finite = true;
-        static constexpr bool is_idempotent = true;
->>>>>>> 04822cdd
+        static constexpr bool is_idempotent = false; // get() is called twice per iteration
 
         R input;
         P pred;
