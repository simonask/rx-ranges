--- conflicted
+++ resolved
@@ -1075,43 +1075,6 @@
     constexpr explicit skip_n(size_t n) noexcept : n(n) {}
 
     template <class InputRange>
-<<<<<<< HEAD
-=======
-    struct Range {
-        InputRange input_;
-        size_t i_ = 0;
-        const size_t n_;
-        using output_type = typename InputRange::output_type;
-        static constexpr bool is_finite = is_finite_v<InputRange>;
-        static constexpr bool is_idempotent = is_idempotent_v<InputRange>;
-
-        constexpr Range(InputRange input, size_t n) noexcept : input_(std::move(input)), n_(n) {
-            while (RX_LIKELY(!input_.at_end() && i_ < n_)) {
-                input_.next();
-                ++i_;
-            }
-        }
-
-        [[nodiscard]] constexpr output_type get() const noexcept {
-            RX_ASSERT(!at_end());
-            return input_.get();
-        }
-
-        constexpr void next() noexcept {
-            RX_ASSERT(!at_end());
-            input_.next();
-        }
-
-        constexpr bool at_end() const noexcept {
-            return input_.at_end();
-        }
-
-        constexpr size_t size_hint() const noexcept {
-            return input_.size_hint();
-        }
-    };
-    template <class InputRange>
->>>>>>> 19483084
     [[nodiscard]] constexpr auto operator()(InputRange&& input) const {
         auto range = as_input_range(std::forward<InputRange>(input));
         advance_by(range, n);
@@ -1295,47 +1258,8 @@
     If the input produces a number of inputs that is not divisible by N, elements at the end will be
     skipped.
 */
-<<<<<<< HEAD
 struct in_groups_of_exactly {
     const size_t n;
-=======
-template <size_t N>
-struct in_groups_of_exactly<N> {
-    static_assert(N != 0);
-
-    template <class R>
-    struct Range {
-        R inner;
-        using element_type = remove_cvref_t<typename R::output_type>;
-        using output_type = std::array<element_type, N>&&;
-        static constexpr bool is_finite = is_finite_v<R>;
-        static constexpr bool is_idempotent = true; // we have internal storage
-
-        constexpr explicit Range(R inner) : inner(std::move(inner)) {
-            fill_group();
-        }
-
-        mutable std::array<element_type, N> storage;
-
-        [[nodiscard]] constexpr output_type get() const noexcept {
-            RX_ASSERT(!at_end());
-            return std::move(storage);
-        }
-
-        [[nodiscard]] constexpr bool at_end() const noexcept {
-            return inner.at_end();
-        }
-
-        constexpr void next() noexcept {
-            RX_ASSERT(!at_end());
-            inner.next();
-            fill_group();
-        }
-
-        [[nodiscard]] constexpr size_t size_hint() const noexcept {
-            return inner.size_hint() / N;
-        }
->>>>>>> 19483084
 
     constexpr explicit in_groups_of_exactly(size_t n) : n(n) {
         if (n == 0) {
@@ -1360,18 +1284,14 @@
         }
 
 
-<<<<<<< HEAD
         [[nodiscard]] constexpr output_type get() const& noexcept {
+            RX_ASSERT(!at_end());
             return *storage;
         }
 
         [[nodiscard]] constexpr output_type get() && noexcept {
+            RX_ASSERT(!at_end());
             return std::move(*storage);
-=======
-        [[nodiscard]] constexpr output_type get() const noexcept {
-            RX_ASSERT(!at_end());
-            return storage;
->>>>>>> 19483084
         }
 
         [[nodiscard]] constexpr bool at_end() const noexcept {
@@ -1379,7 +1299,6 @@
         }
 
         constexpr void next() noexcept {
-<<<<<<< HEAD
             storage.reset();
             if (RX_LIKELY(!inner.at_end())) {
                 auto copy = as_input_range(inner);
@@ -1396,11 +1315,6 @@
                 inner.next();
                 storage.emplace(std::move(copy) | take(n));
             }
-=======
-            RX_ASSERT(!at_end());
-            inner.next();
-            fill_group();
->>>>>>> 19483084
         }
 
         constexpr size_t size_hint() const noexcept {
@@ -1453,24 +1367,19 @@
         }
 
         [[nodiscard]] output_type get() const& noexcept {
+            RX_ASSERT(!at_end());
             return *storage;
         }
 
-<<<<<<< HEAD
         [[nodiscard]] output_type get() && noexcept {
+            RX_ASSERT(!at_end());
             return std::move(*storage);
-=======
-        [[nodiscard]] output_type get() const noexcept {
-            RX_ASSERT(!at_end());
-            return storage;
->>>>>>> 19483084
         }
 
         [[nodiscard]] bool at_end() const noexcept {
             return bool(!storage);
         }
 
-<<<<<<< HEAD
         constexpr void next() noexcept {
             storage.reset();
             if (RX_LIKELY(!inner.at_end())) {
@@ -1478,14 +1387,6 @@
                 using RX_NAMESPACE::advance_by;
                 advance_by(inner, n);
                 storage.emplace(std::move(copy) | take(n));
-=======
-        void next() noexcept {
-            RX_ASSERT(!at_end());
-            if (inner.at_end()) {
-                end = true;
-            } else {
-                fill_group();
->>>>>>> 19483084
             }
         }
 
